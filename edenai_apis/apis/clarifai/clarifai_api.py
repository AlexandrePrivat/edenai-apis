--- conflicted
+++ resolved
@@ -167,7 +167,6 @@
             classificator = CategoryType.choose_category_subcategory(concept["name"])
             classification.append(
                 TextModerationItem(
-<<<<<<< HEAD
                     label= concept["name"],
                     category=classificator["category"],
                     subcategory=classificator["subcategory"],
@@ -175,28 +174,12 @@
                     likelihood=standardized_confidence_score(concept["value"])
                 )
             )
-
-        
-=======
-                    label=concept["name"],
-                    likelihood=standardized_confidence_score(concept["value"]),
-                )
-            )
-
->>>>>>> e5a79501
         standardized_response: ModerationDataClass = ModerationDataClass(
             nsfw_likelihood=ModerationDataClass.calculate_nsfw_likelihood(
                 classification
             ),
             items=classification,
-<<<<<<< HEAD
-            nsfw_likelihood_score=ModerationDataClass.calculate_nsfw_likelihood_score(classification)
-        )
-        
-=======
-        )
-
->>>>>>> e5a79501
+        )
         return ResponseType[ModerationDataClass](
             original_response=original_response,
             standardized_response=standardized_response,

--- conflicted
+++ resolved
@@ -85,9 +85,6 @@
             standardized_response=standardized_response,
         )
 
-<<<<<<< HEAD
-    def __check_for_errors(self, response):
-=======
     def text__question_answer(
         self,
         texts: List[str],
@@ -105,14 +102,15 @@
         }
         try:
             original_response = requests.post(url, json=payload, headers=self.headers)
-            original_response.raise_for_status()
-        except Exception as exc:
-            raise ProviderException(original_response.text)
+        except requests.exceptions.RequestException as exc:
+            raise ProviderException(message=str(exc))
+        if original_response.status_code != 200:
+            raise ProviderException(message=original_response.text, code=original_response.status_code)
 
         original_response = original_response.json()
 
         # Check for errors
-        self.check_for_errors(original_response)
+        self.__check_for_errors(original_response)
 
         standardized_response = QuestionAnswerDataClass(
             answers=[original_response["answer"]]
@@ -132,14 +130,15 @@
         }
         try:
             original_response = requests.post(url, json=payload, headers=self.headers)
-            original_response.raise_for_status()
-        except Exception as exc:
-            raise ProviderException(original_response.text)
+        except requests.exceptions.RequestException as exc:
+            raise ProviderException(message=str(exc))
+        if original_response.status_code != 200:
+            raise ProviderException(message=original_response.text, code=original_response.status_code)
 
         original_response = original_response.json()
 
         # Check for errors
-        self.check_for_errors(original_response)
+        self.__check_for_errors(original_response)
 
         standardized_response = NamedEntityRecognitionDataClass(
             items=original_response["items"]
@@ -159,14 +158,15 @@
         }
         try:
             original_response = requests.post(url, json=payload, headers=self.headers)
-            original_response.raise_for_status()
-        except Exception as exc:
-            raise ProviderException(original_response.text)
+        except requests.exceptions.RequestException as exc:
+            raise ProviderException(message=str(exc))
+        if original_response.status_code != 200:
+            raise ProviderException(message=original_response.text, code=original_response.status_code)
 
         original_response = original_response.json()
 
         # Check for errors
-        self.check_for_errors(original_response)
+        self.__check_for_errors(original_response)
 
         standardized_response = TopicExtractionDataClass(
             items=original_response["items"]
@@ -176,7 +176,6 @@
             standardized_response=standardized_response,
         )
 
-    def check_for_errors(self, response):
->>>>>>> 0fd24d96
+    def __check_for_errors(self, response):
         if "message" in response:
             raise ProviderException(response["message"])
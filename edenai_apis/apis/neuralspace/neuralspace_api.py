from io import BufferedReader
from typing import Sequence
import requests

from edenai_apis.features import ProviderApi, Text, Translation
from edenai_apis.features.text import (
    InfosNamedEntityRecognitionDataClass,
    NamedEntityRecognitionDataClass,
)
from edenai_apis.features.translation import (
    AutomaticTranslationDataClass,
    LanguageDetectionDataClass,
    InfosLanguageDetectionDataClass,
)
from edenai_apis.features.audio.speech_to_text_async.speech_to_text_async_dataclass import (
    SpeechToTextAsyncDataClass,
    SpeechDiarizationEntry,
    SpeechDiarization
)
from edenai_apis.loaders.data_loader import ProviderDataEnum
from edenai_apis.loaders.loaders import load_provider
from edenai_apis.utils.types import (
    AsyncBaseResponseType,
    AsyncPendingResponseType,
    AsyncResponseType,
    AsyncLaunchJobResponseType, ResponseType
)
from edenai_apis.utils.exception import ProviderException
from .config import get_domain_language_from_code


class NeuralSpaceApi(ProviderApi, Text, Translation):
    provider_name = "neuralspace"

    def __init__(self) -> None:
        self.api_settings = load_provider(ProviderDataEnum.KEY, self.provider_name)
        self.api_key = self.api_settings["api"]
        self.url = self.api_settings["url"]
        self.header = {
            "authorization": f"{self.api_key}",
            "Content-Type": "application/json",
            "Accept": "application/json",
        }

    def text__named_entity_recognition(
        self, language: str, text: str
    ) -> ResponseType[NamedEntityRecognitionDataClass]:
        url = f"{self.url}ner/v1/entity"

        files = {"text": text, "language": language}

        response = requests.request("POST", url, json=files, headers=self.header)
        if response.status_code != 200:
            if not response.json().get("success"):
                raise ProviderException(response.json().get("message"))

        response = response.json()
        data = response["data"]

        items: Sequence[InfosNamedEntityRecognitionDataClass] = []

        if len(data["entities"]) > 0:
            for entity in data["entities"]:
                text = entity["text"]
                if entity["type"] == 'time':
                    category = 'DATE'
                else:
                    category = entity["type"].upper()
                
                items.append(
                    InfosNamedEntityRecognitionDataClass(
                        entity=text,
                        importance=None,
                        category=category.replace('-',''),
                    )
                )

        standarized_response = NamedEntityRecognitionDataClass(items=items)

        return ResponseType[NamedEntityRecognitionDataClass](
            original_response=data, standarized_response=standarized_response
        )

    def translation__automatic_translation(
        self, source_language: str, target_language: str, text: str
    ) -> ResponseType[AutomaticTranslationDataClass]:
        url = f"{self.url}translation/v1/translate"

        files = {
            "text": text,
            "sourceLanguage": source_language,
            "targetLanguage": target_language,
        }

        response = requests.request("POST", url, json=files, headers=self.header)
        response = response.json()

        data = response["data"]

        if response["success"] == False:
            raise ProviderException(data["error"])

        standarized_response = AutomaticTranslationDataClass(
            text=data["translatedText"]
        )

        return ResponseType[AutomaticTranslationDataClass](
            original_response=data, standarized_response=standarized_response
        )

    def translation__language_detection(
        self, text: str
    ) -> ResponseType[LanguageDetectionDataClass]:
        url = f"{self.url}language-detection/v1/detect"
        files = {"text": text}

        response = requests.request("POST", url, json=files, headers=self.header)
        response = response.json()

        items: Sequence[InfosLanguageDetectionDataClass] = []
        if len(response["data"]["detected_languages"]) > 0:
            for lang in response["data"]["detected_languages"]:
                confidence = float(lang["confidence"])
                if confidence > 0.1:
                    items.append(
                        InfosLanguageDetectionDataClass(
                            language=lang["language"], confidence=confidence
                        )
                    )

        standarized_response = LanguageDetectionDataClass(items=items)

        data = response["data"]

        return ResponseType[LanguageDetectionDataClass](
            original_response=data, standarized_response=standarized_response
        )

    def audio__speech_to_text_async__launch_job(
        self, file: BufferedReader, language: str, speakers: int
    ) -> AsyncLaunchJobResponseType:

        url_file_upload = f"{self.url}file/upload"
        url_file_transcribe = f"{self.url}transcription/v1/file/transcribe"
        # first, upload file
        headers = {
            "Authorization" : f"{self.api_key}"
        }
        files = {"files" : file}
        response = requests.post(
            url= url_file_upload,
            headers=headers,
            files= files
        )
        if response.status_code != 200:
            raise ProviderException("Failed to upload file for transcription", response.status_code)

        original_response = response.json()
        fileId = original_response.get('data').get('fileId')
    
        # then, call spech to text api
        language_domain = get_domain_language_from_code(language)
        print(language_domain)
        payload= {
            "fileId": fileId,
            "language": language_domain.get('language'),
            "domain" : language_domain.get('domain')
        }

        response = requests.post(
            url = url_file_transcribe,
            headers=headers,
            data= payload
        )
        original_response = response.json()
        if response.status_code != 201:
            raise ProviderException(original_response.get('data').get('error'))
        
        transcribeId = original_response.get('data').get('transcribeId')

        return AsyncLaunchJobResponseType(
            provider_job_id = transcribeId
        )

    
    def audio__speech_to_text_async__get_job_result(
        self, provider_job_id: str
    ) -> AsyncBaseResponseType[SpeechToTextAsyncDataClass]:

        url_transcribe = f"{self.url}transcription/v1/single/transcription?transcribeId={provider_job_id}"
        headers = {
            "Authorization" : f"{self.api_key}"
        }

        response= requests.get(
            url= url_transcribe,
            headers=headers
        )

        if response.status_code != 200:
<<<<<<< HEAD
            return AsyncErrorResponseType[SpeechToTextAsyncDataClass](
                provider_job_id = provider_job_id
            )
        
        diarization = SpeechDiarization(total_speakers=0, entries= [])
=======
            data = response.json().get("data") or {}
            # two message possible
            # ref: https://docs.neuralspace.ai/speech-to-text/transcribe-file
            error = response.json().get("message") or data.get("message")
            raise ProviderException(error)

>>>>>>> e9baacec
        original_response = response.json()
        status = original_response.get('data').get('transcriptionStatus')
        if status != "Completed":
            return AsyncPendingResponseType[SpeechToTextAsyncDataClass](
                provider_job_id=provider_job_id
            )

        return AsyncResponseType[SpeechToTextAsyncDataClass](
            original_response = original_response,
            standarized_response = SpeechToTextAsyncDataClass(
                text = original_response.get('data').get('transcripts'),
                diarization= diarization
            ),
            provider_job_id = provider_job_id
        )<|MERGE_RESOLUTION|>--- conflicted
+++ resolved
@@ -198,20 +198,13 @@
         )
 
         if response.status_code != 200:
-<<<<<<< HEAD
-            return AsyncErrorResponseType[SpeechToTextAsyncDataClass](
-                provider_job_id = provider_job_id
-            )
-        
-        diarization = SpeechDiarization(total_speakers=0, entries= [])
-=======
             data = response.json().get("data") or {}
             # two message possible
             # ref: https://docs.neuralspace.ai/speech-to-text/transcribe-file
             error = response.json().get("message") or data.get("message")
             raise ProviderException(error)
 
->>>>>>> e9baacec
+        diarization = SpeechDiarization(total_speakers=0, entries= [])
         original_response = response.json()
         status = original_response.get('data').get('transcriptionStatus')
         if status != "Completed":

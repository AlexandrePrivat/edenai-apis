from io import BufferedReader, BytesIO
from typing import Sequence
from PIL import Image as Img
import base64
import requests
from pdf2image.pdf2image import convert_from_bytes
import json

from edenai_apis.features import ProviderApi, Ocr, Image
from edenai_apis.features.image import (
    SearchDataClass,
    ImageItem,
    ObjectDetectionDataClass,
    ObjectItem,
    ExplicitContentDataClass,
    ExplicitItem,
)
from edenai_apis.features.image.search.get_images import (
    ImageSearchItem,
    SearchGetImagesDataClass,
)
from edenai_apis.features.image.search.get_image import (
    SearchGetImageDataClass,
)
from edenai_apis.features.ocr import OcrDataClass, Bounding_box
from edenai_apis.loaders.data_loader import ProviderDataEnum
from edenai_apis.loaders.loaders import load_provider
from edenai_apis.utils.conversion import format_string_url_language
from edenai_apis.utils.exception import ProviderException, LanguageException
from edenai_apis.utils.types import ResponseType, ResponseSuccess
from .sentisight_helpers import calculate_bounding_box, get_formatted_language


class SentiSightApi(ProviderApi, Ocr, Image):
    provider_name: str = "sentisight"

    def __init__(self) -> None:
        self.api_settings = load_provider(ProviderDataEnum.KEY, self.provider_name)
        self.key = self.api_settings["auth-token"]
        self.base_url = self.api_settings["baseUrl"]
        self.headers = {"X-Auth-token": self.key, "Content-Type": "application/json"}

    def ocr__ocr(
        self, file: BufferedReader, language: str
    ) -> ResponseType[OcrDataClass]:
        url = f"{self.base_url}Text-recognition"
<<<<<<< HEAD
        
        #check language
        if not language:
            raise LanguageException("Language not provided")
        is_pdf = file.name.lower().endswith(".pdf")
        file_content = file.read()
        responses = []
        widths_heights = []
        if is_pdf:
            ocr_file_images = convert_from_bytes(
                file_content, fmt="jpeg", poppler_path=None
            )
            for ocr_image in ocr_file_images:
                ocr_image_buffer = BytesIO()
                ocr_image.save(ocr_image_buffer, format="JPEG")

                # call
                response = requests.post(
                    format_string_url_language(
                        url, get_formatted_language(language), "lang", self.provider_name
                    ),
                    headers={
                        "accept": "*/*",
                        "X-Auth-token": self.key,
                        "Content-Type": "application/octet-stream",
                    },
                    data=ocr_image_buffer.getvalue(),
                )
                if response.status_code == 200:
                    response = response.json()
                    widths_heights.append(ocr_image.size)
                    responses.append(response)
            if len(responses) == 0:
                raise ProviderException(f"Can not convert the given file: {file.name}")

        else:
            file.seek(0)
            response = requests.post(
                format_string_url_language(
                    url, get_formatted_language(language), "lang", self.provider_name
                ),
                headers={
                    "accept": "*/*",
                    "X-Auth-token": self.key,
                    "Content-Type": "application/octet-stream",
                },
                data=file,
           )
            if response.status_code != 200:
                raise ProviderException(response.text)
            response= response.json()
            widths_heights.append(Img.open(file).size)
            # response["width"], response["height"] = Img.open(file).size
            responses.append(response)

        final_text = ""
        output_value = json.dumps(responses, ensure_ascii=False)
        messages_list = json.loads(output_value)
=======

        response = requests.post(
            format_string_url_language(
                url, get_formatted_language(language), "lang", self.provider_name
            ),
            headers={
                "accept": "*/*",
                "X-Auth-token": self.key,
                "Content-Type": "application/octet-stream",
            },
            data=file,
        )
        if response.status_code != 200:
            raise ProviderException(response.text)
        response = response.json()
        width, height = Img.open(file).size
        # response["width"], response["height"] = Img.open(file).size

>>>>>>> e9baacec
        bounding_boxes: Sequence[Bounding_box] = []

        text = ""
        for item in response:
            if text == "":
                text = item["label"]
            else:
                text = text + " " + item["label"]
            bounding_box = calculate_bounding_box(item["points"], width, height)
            bounding_boxes.append(
                Bounding_box(
                    text=item["label"],
                    left=float(bounding_box["x"]),
                    top=float(bounding_box["y"]),
                    width=float(bounding_box["width"]),
                    height=float(bounding_box["height"]),
                )
            )


        standarized_response = OcrDataClass(
            text=text.replace("\n", " ").strip(), bounding_boxes=bounding_boxes
        )
        result = ResponseType[OcrDataClass](
            original_response=response,
            standarized_response=standarized_response,
        )
        return result

    def image__object_detection(
        self, file: BufferedReader
    ) -> ResponseType[ObjectDetectionDataClass]:
        response = requests.post(
            self.base_url + "Object-detection",
            headers={
                "accept": "*/*",
                "X-Auth-token": self.key,
                "Content-Type": "application/octet-stream",
            },
            data=file,
        )
        img = Img.open(file)
        width = img.width
        height = img.height

        if response.status_code != 200:
            raise ProviderException(response.text)

        original_response = response.json()
        objects: Sequence[ObjectItem] = []
        for obj in original_response:
            objects.append(
                ObjectItem(
                    label=obj["label"],
                    confidence=obj["score"] / 100,
                    x_min=float(obj["x0"]) / width,
                    x_max=float(obj["x1"]) / width,
                    y_min=float(obj["y0"] / height),
                    y_max=float(obj["y1"] / height),
                )
            )
        standarized_response = ObjectDetectionDataClass(items=objects)
        result = ResponseType[ObjectDetectionDataClass](
            original_response=original_response,
            standarized_response=standarized_response,
        )
        return result

    def image__explicit_content(
        self, file: BufferedReader
    ) -> ResponseType[ExplicitContentDataClass]:
        response = requests.post(
            self.base_url + "NSFW-classification",
            headers={
                "accept": "*/*",
                "X-Auth-token": self.key,
                "Content-Type": "application/octet-stream",
            },
            data=file,
        )
        if response.status_code != 200:
            raise ProviderException(response.text)

        original_response = response.json()
        items: Sequence[ObjectItem] = []
        items.append(
            ExplicitItem(
                label="nudity",
                likelihood=round(
                    [x for x in original_response if x["label"] == "unsafe"][0]["score"]
                    / 20
                ),
            )
        )
        standarized_response = ExplicitContentDataClass(items=items)
        result = ResponseType[ExplicitContentDataClass](
            original_response=original_response,
            standarized_response=standarized_response,
        )
        return result

    def image__search__create_project(self, project_name: str) -> str:
        create_project_url = "https://platform.sentisight.ai/api/project"

        json_data = {
            "name": project_name,
        }
        response = requests.post(
            create_project_url,
            headers={
                "accept": "*/*",
                "X-Auth-token": self.key,
            },
            json=json_data,
        )

        if response.status_code != 200:
            raise ProviderException(response.text)

        project_id = response.json()["id"]
        return project_id

    def image__search__upload_image(
        self, file: BufferedReader, image_name: str, project_id: str
    ) -> ResponseSuccess:
        upload_project_url = (
            "https://platform.sentisight.ai/api/image/"
            + f"{project_id}/{image_name}?preprocess=true"
        )
        # Build the request
        response = requests.post(
            upload_project_url,
            headers={
                "accept": "*/*",
                "X-Auth-token": self.key,
                "Content-Type": "application/octet-stream",
            },
            data=file,
        )

        # Handle response error
        if response.status_code != 200:
            raise ProviderException(response.text)
        return ResponseSuccess()

    def image__search__delete_image(
        self, image_name: str, project_id: str
    ) -> ResponseSuccess:

        delete_project_url = (
            f"https://platform.sentisight.ai/api/image/{project_id}/{image_name}/"
        )

        response = requests.delete(delete_project_url, headers=self.headers, data={})

        if response.status_code != 200:
            raise ProviderException(response.text)
        return ResponseSuccess()

    def image__search__get_images(
        self, project_id: str
    ) -> ResponseType[SearchGetImagesDataClass]:
        get_images_url = f"https://platform.sentisight.ai/api/images/{project_id}/"
        response = requests.get(get_images_url, headers=self.headers)

        if response.status_code != 200:
            raise ProviderException(response.text)

        images = []
        original_response = list(response.json())
        for image in original_response:
            images.append(ImageSearchItem(image_name=image))
        standardized_response = SearchGetImagesDataClass(list_images=images)
        return ResponseType[SearchGetImagesDataClass](
            original_response=original_response,
            standarized_response=standardized_response,
        )

    def image__search__get_image(
        self, image_name: str, project_id: str
    ) -> ResponseType[SearchGetImageDataClass]:
        get_image_url = (
            f"https://platform.sentisight.ai/api/image/{project_id}/{image_name}/"
        )

        # Build the request
        response = requests.get(get_image_url, headers=self.headers, data={})

        # Handle provider error
        if response.status_code != 200:
            raise ProviderException(response.text)

        image_b64 = base64.b64encode(response.content)

        image = SearchGetImageDataClass(image=image_b64)
        # Return the image as bytes
        return ResponseType[SearchGetImageDataClass](
            original_response=response.content,
            standarized_response=image
        )

    def image__search__launch_similarity(
        self, file: BufferedReader, project_id: str
    ) -> ResponseType[SearchDataClass]:
        search_project_url = (
            "https://platform.sentisight.ai/api/similarity"
            + f"?project={project_id}&limit=10&threshold=0&and=false"
        )
        response = requests.post(
            search_project_url,
            headers={
                "accept": "*/*",
                "X-Auth-token": self.key,
                "Content-Type": "application/octet-stream",
            },
            data=file,
        )

        # Handle the error
        if response.status_code != 200:
            raise ProviderException(response.text)

        items = []
        for image in response.json():
            items.append(ImageItem(image_name=image["image"], score=image["score"]))
        standarized_response = SearchDataClass(items=items)
        result = ResponseType[SearchDataClass](
            original_response=response,
            standarized_response=standarized_response,
        )
        return result<|MERGE_RESOLUTION|>--- conflicted
+++ resolved
@@ -44,67 +44,9 @@
         self, file: BufferedReader, language: str
     ) -> ResponseType[OcrDataClass]:
         url = f"{self.base_url}Text-recognition"
-<<<<<<< HEAD
-        
-        #check language
+
         if not language:
             raise LanguageException("Language not provided")
-        is_pdf = file.name.lower().endswith(".pdf")
-        file_content = file.read()
-        responses = []
-        widths_heights = []
-        if is_pdf:
-            ocr_file_images = convert_from_bytes(
-                file_content, fmt="jpeg", poppler_path=None
-            )
-            for ocr_image in ocr_file_images:
-                ocr_image_buffer = BytesIO()
-                ocr_image.save(ocr_image_buffer, format="JPEG")
-
-                # call
-                response = requests.post(
-                    format_string_url_language(
-                        url, get_formatted_language(language), "lang", self.provider_name
-                    ),
-                    headers={
-                        "accept": "*/*",
-                        "X-Auth-token": self.key,
-                        "Content-Type": "application/octet-stream",
-                    },
-                    data=ocr_image_buffer.getvalue(),
-                )
-                if response.status_code == 200:
-                    response = response.json()
-                    widths_heights.append(ocr_image.size)
-                    responses.append(response)
-            if len(responses) == 0:
-                raise ProviderException(f"Can not convert the given file: {file.name}")
-
-        else:
-            file.seek(0)
-            response = requests.post(
-                format_string_url_language(
-                    url, get_formatted_language(language), "lang", self.provider_name
-                ),
-                headers={
-                    "accept": "*/*",
-                    "X-Auth-token": self.key,
-                    "Content-Type": "application/octet-stream",
-                },
-                data=file,
-           )
-            if response.status_code != 200:
-                raise ProviderException(response.text)
-            response= response.json()
-            widths_heights.append(Img.open(file).size)
-            # response["width"], response["height"] = Img.open(file).size
-            responses.append(response)
-
-        final_text = ""
-        output_value = json.dumps(responses, ensure_ascii=False)
-        messages_list = json.loads(output_value)
-=======
-
         response = requests.post(
             format_string_url_language(
                 url, get_formatted_language(language), "lang", self.provider_name
@@ -122,7 +64,6 @@
         width, height = Img.open(file).size
         # response["width"], response["height"] = Img.open(file).size
 
->>>>>>> e9baacec
         bounding_boxes: Sequence[Bounding_box] = []
 
         text = ""

--- conflicted
+++ resolved
@@ -342,14 +342,6 @@
     ) -> AsyncLaunchJobResponseType:
         wav_file, *_options = wav_converter(file)
         language_audio = language
-<<<<<<< HEAD
-        response = clients["speech"].create_job(
-            audio=wav_file,
-            content_type="audio/wav",
-            model=f"{language_audio}_NarrowbandModel",
-            speaker_labels = True
-        )
-=======
         audio_config = {
             "audio" : wav_file,
             "content_type" : "audio/wav",
@@ -360,7 +352,6 @@
                 "model" : f"{language_audio}_NarrowbandModel"
             })
         response = clients["speech"].create_job(**audio_config)
->>>>>>> ed828318
         print(response)
         if response.status_code == 201:
             return AsyncLaunchJobResponseType(

from asyncio import sleep
import datetime
from pprint import pprint
import sys
import base64
import json
from pathlib import Path
import time
from typing import Dict, List, Sequence
from io import BufferedReader, BytesIO
import requests
from PIL import Image as Img
from pdf2image.pdf2image import convert_from_bytes
import azure.cognitiveservices.speech as speechsdk
from azure.ai.formrecognizer import FormRecognizerClient
from azure.core.credentials import AzureKeyCredential
from edenai_apis.features.audio import (
    SpeechToTextAsyncDataClass,
    Audio,
    TextToSpeechDataClass,
    SpeechDiarization,
    SpeechDiarizationEntry
)

from edenai_apis.features.base_provider.provider_api import ProviderApi
from edenai_apis.features.image import (
    ExplicitContentDataClass,
    ExplicitItem, LogoBoundingPoly,
    LogoDetectionDataClass,
    LogoVertice,
    FaceDetectionDataClass,
    LogoItem,
    LandmarkDetectionDataClass, LandmarkItem,
    ObjectDetectionDataClass, ObjectItem
)
from edenai_apis.features.image.image_class import Image

from edenai_apis.features.ocr import (
    Bounding_box, OcrDataClass, Taxes,
    InfosReceiptParserDataClass, ItemLines,
    MerchantInformation, ReceiptParserDataClass,
    InvoiceParserDataClass,
    IdentityParserDataClass,
    InfosIdentityParserDataClass,
    get_info_country,
)
from edenai_apis.features.ocr.identity_parser.identity_parser_dataclass import InfoCountry, ItemIdentityParserDataClass, format_date
from edenai_apis.features.ocr.ocr_class import Ocr
from edenai_apis.features.text import (
    InfosKeywordExtractionDataClass, KeywordExtractionDataClass,
    InfosNamedEntityRecognitionDataClass, NamedEntityRecognitionDataClass,
    SentimentAnalysisDataClass, SummarizeDataClass
)
from edenai_apis.features.text.text_class import Text
from edenai_apis.features.translation import (
    AutomaticTranslationDataClass,
    InfosLanguageDetectionDataClass,
    LanguageDetectionDataClass
)
from edenai_apis.features.translation.translation_class import Translation
from edenai_apis.loaders.data_loader import ProviderDataEnum
from edenai_apis.loaders.loaders import load_provider

from edenai_apis.utils.audio import wav_converter
from edenai_apis.utils.conversion import format_string_url_language
from edenai_apis.utils.exception import ProviderException
from edenai_apis.utils.types import (
    AsyncBaseResponseType,
    AsyncErrorResponseType,
    AsyncLaunchJobResponseType,
    AsyncPendingResponseType,
    AsyncResponseType,
    ResponseType
)
from edenai_apis.utils.upload_s3 import upload_file_to_s3
from edenai_apis.apis.microsoft.microsoft_helpers import (
    content_processing,
    get_microsoft_headers,
    get_microsoft_urls,
    miscrosoft_normalize_face_detection_response,
    normalize_invoice_result,
)
from edenai_apis.features.ocr.ocr_tables_async.ocr_tables_async_dataclass import (
    BoundixBoxOCRTable,
    Cell,
    OcrTablesAsyncDataClass,
    Page,
    Row,
    Table,
)
from .config import audio_voice_ids
from edenai_apis.utils.audio import wav_converter

class MicrosoftApi(
    ProviderApi,
    Image,
    Text,
    Translation,
    Ocr,
    Audio
):
    provider_name = "microsoft"

    def __init__(self, user=None):
        super().__init__()

        self.api_settings = load_provider(ProviderDataEnum.KEY, self.provider_name)
        self.headers = get_microsoft_headers()
        self.url = get_microsoft_urls()
        self.user = user

    def ocr__ocr(self,
        file: BufferedReader,
        language: str
    ) -> ResponseType[OcrDataClass]:

        responses = []
        index = 1

        file_content = file.read()

        is_pdf = file.name.lower().endswith(".pdf")
        url = f"{self.api_settings['vision']['url']}/ocr?detectOrientation=true"
        if is_pdf:
            # Read the image
            ocr_file_images = convert_from_bytes(
                file_content, fmt="jpeg", poppler_path=None
            )
            index = 0
            for ocr_image in ocr_file_images:
                ocr_image_buffer = BytesIO()
                ocr_image.save(ocr_image_buffer, format="JPEG")
                # Call api
                response = requests.post(
                    format_string_url_language(
                        url, language, "language", self.provider_name
                    ) if language else url,
                    headers=self.headers["vision"],
                    data=ocr_image_buffer.getbuffer(),
                ).json()
                response["width"], response["height"] = ocr_image.size
                responses.append(response)
                index += 1
        else:
            # Call api
            response = requests.post(
                format_string_url_language(
                    url, language, "language", self.provider_name
                ) if language else url,
                headers=self.headers["vision"],
                data=file_content,
            ).json()
            response["width"], response["height"] = Img.open(file).size
            responses.append(response)

        outputs = responses

        messages_list = []
        final_text = ""

        for output in outputs:
            if "error" in output:
                raise Exception(output["error"]["message"])

            output_value = json.dumps(output, ensure_ascii=False)
            data = json.loads(output_value)
            # Get width and hight
            width, hight = data["width"], data["height"]
            messages_list.append(data)
            boxes: Sequence[Bounding_box] = []
            # Get region of text
            for region in data["regions"]:
                # Read line by region
                for line in region["lines"]:
                    for word in line["words"]:
                        final_text += " " + word["text"]
                        boxes.append(
                            Bounding_box(
                                text=word["text"],
                                left=float(word["boundingBox"].split(",")[0]) / width,
                                top=float(word["boundingBox"].split(",")[1]) / hight,
                                width=float(word["boundingBox"].split(",")[2]) / width,
                                height=float(word["boundingBox"].split(",")[3]) / hight,
                            )
                        )
            data.pop("width")
            data.pop("height")
            standarized = OcrDataClass(
                text=final_text.replace("\n", " ").strip(), bounding_boxes=boxes
            )

        return ResponseType[OcrDataClass](
            original_response=response,
            standarized_response=standarized
        )


    def audio__text_to_speech(self,
        language: str,
        text: str,
        option: str
    ) -> ResponseType[TextToSpeechDataClass]:
        speech_config = speechsdk.SpeechConfig(
            subscription=self.api_settings["speech"]["subscription_key"],
            region=self.api_settings["speech"]["service_region"],
        )

        if not language:
            raise ProviderException(
                f"language code: {language} badly formatted or "
                f"not supported by {self.provider_name}"
            )
        voiceid = audio_voice_ids[language][option]

        speech_config.speech_synthesis_voice_name = voiceid
        speech_config.set_speech_synthesis_output_format(
            speechsdk.SpeechSynthesisOutputFormat.Audio16Khz32KBitRateMonoMp3
        )

        # Getting response of API
        # output_config = speechsdk.audio.AudioOutputConfig(use_default_speaker=False)
        speech_synthesizer = speechsdk.SpeechSynthesizer(
            speech_config=speech_config, audio_config=None
        )
        response = speech_synthesizer.speak_text_async(text).get()

        if response.reason == speechsdk.ResultReason.Canceled:
            cancellation_details = response.cancellation_details

            raise ProviderException(
                "error",
                f"Speech synthesis canceled: {cancellation_details.reason}"
            )

        audio = base64.b64encode(response.audio_data).decode("utf-8")
        voice_type = 1

        standarized_response = TextToSpeechDataClass(audio=audio, voice_type=voice_type)

        return ResponseType[TextToSpeechDataClass](
            original_response={},
            standarized_response=standarized_response
        )


    def ocr__invoice_parser(self,
        file: BufferedReader,
        language: str
    ) -> ResponseType[InvoiceParserDataClass]:
        invoice_file_content = file

        # Get result
        document_analysis_client = FormRecognizerClient(
            endpoint=self.url["ocr_tables_async"],
            credential=AzureKeyCredential(
                self.api_settings["ocr_invoice"]["subscription_key"]
            ),
        )
        poller = document_analysis_client.begin_recognize_invoices(
            invoice=invoice_file_content
        )
        invoices = poller.result()

        result = [el.to_dict() for el in invoices]

        return ResponseType[InvoiceParserDataClass](
            original_response=result,
            standarized_response=normalize_invoice_result(result)
        )



    def ocr__receipt_parser(self,
        file: BufferedReader,
        language: str
    ) -> ResponseType[ReceiptParserDataClass]:

        receipt_file_content = file
        document_analysis_client = FormRecognizerClient(
            endpoint=self.url["ocr_tables_async"],
            credential=AzureKeyCredential(
                self.api_settings["ocr_invoice"]["subscription_key"]
            ),
        )
        poller = document_analysis_client.begin_recognize_receipts(receipt_file_content)
        form_pages = poller.result()
        result = [el.to_dict() for el in form_pages]

        # Normalize the response
        fields = result[0].get("fields", {})
        # 1. Invoice number
        invoice_total = fields.get("Total", {}).get("value")

        # 2. Date
        date = fields.get("TransactionDate", {}).get("value")

        # 3. invoice_subtotal
        sub_total = fields.get("Subtotal", {}).get("value")

        # 4. merchant informations
        # 4.1 merchant_name
        merchant = MerchantInformation(
            merchant_name=fields.get("MerchantName", {}).get("value")
        )

        # 5. Taxes
        taxes = [Taxes(taxes=fields.get("Tax", {}).get("value"))]

        # 6. Receipt infos
        receipt_infos = fields.get("ReceiptType")

        # 7. Items
        items = []
        for item in fields.get("Items", {}).get("value", []):
            description = item["value"].get("Name", {}).get("value")
            price = item["value"].get("Price", {}).get("value")
            quantity = int(item["value"].get("Quantity", {}).get("value"))
            total = item["value"].get("TotalPrice", {}).get("value")
            items.append(
                ItemLines(
                    amount=total,
                    description=description,
                    unit_price=price,
                    quantity=quantity,
                )
            )

        receipt = InfosReceiptParserDataClass(
            item_lines=items,
            taxes=taxes,
            merchant_information=merchant,
            invoice_subtotal=sub_total,
            invoice_total=invoice_total,
            date=str(date),
            receipt_infos=receipt_infos,
        )
        return ResponseType[ReceiptParserDataClass](
            original_response=result,
            standarized_response=ReceiptParserDataClass(extracted_data=[receipt])
        )

    def ocr__identity_parser(self, file: BufferedReader, filename: str) -> ResponseType[IdentityParserDataClass]:
        file_content = file.read()

        headers = {
            "Ocp-Apim-Subscription-Key": self.api_settings["ocr_id"]["subscription_key"],
            "Content-Type": "application/octet-stream",
        }

        response = requests.post(
            url=f"{self.api_settings['ocr_id']['url']}:analyze?{self.api_settings['ocr_id']['api_version']}",
            headers=headers,
            data=file_content
        )

        request_id = response.headers['apim-request-id']

        sleep(2000)

        response = requests.get(
            url=f"{self.api_settings['ocr_id']['url']}/analyzeResults/{request_id}?{self.api_settings['ocr_id']['api_version']}",
            headers=headers,
        )

        while response.json()['status'] == 'running':
            response = requests.get(
            url=f"{self.api_settings['ocr_id']['url']}/analyzeResults/{request_id}?{self.api_settings['ocr_id']['api_version']}",
            headers=headers,
            )
            sleep(500)

        original_response = response.json()
        microsoft_data = original_response['analyzeResult']

        items = []

        for document in microsoft_data['documents']:
            fields = document['fields']
            country = get_info_country(key=InfoCountry.ALPHA3, value=fields.get('CountryRegion', {}).get('content'))
            if country:
                country['confidence'] = fields.get('CountryRegion', {}).get('confidence')

            given_names=fields.get('FirstName', {}).get('content', "").split(' ')
            final_given_names = []
            for given_name in given_names:
                final_given_names.append(ItemIdentityParserDataClass(
                    value=given_name,
                    confidence=fields.get('FirstName', {}).get('confidence')
                ))

            items.append(InfosIdentityParserDataClass(
                document_type=ItemIdentityParserDataClass(
                    value=document.get('docType'),
                    confidence=document.get('confidence')
                ),
                country=country,
                birth_date=ItemIdentityParserDataClass(
                    value=fields.get('DateOfBirth', {}).get('valueDate'),
                    confidence=fields.get('DateOfBirth', {}).get('confidence')
                ),
                expire_date=ItemIdentityParserDataClass(
                    value=fields.get('DateOfExpiration', {}).get('valueDate'),
                    confidence=fields.get('DateOfExpiration', {}).get('confidence')
                ),
                issuance_date=ItemIdentityParserDataClass(
                    value=fields.get('DateOfIssue', {}).get('valueDate'),
                    confidence=fields.get('DateOfIssue', {}).get('confidence')
                ),
                issuing_state=ItemIdentityParserDataClass(
                    value=fields.get('IssuingAuthority', {}).get('content'),
                    confidence=fields.get('IssuingAuthority', {}).get('confidence'),
                ),
                document_id=ItemIdentityParserDataClass(
                    value=fields.get('DocumentNumber', {}).get('content'),
                    confidence=fields.get('DocumentNumber', {}).get('confidence'),
                ),
                last_name=ItemIdentityParserDataClass(
                    value=fields.get('LastName', {}).get('content'),
                    confidence=fields.get('LastName', {}).get('confidence'),
                ),
                given_names=final_given_names,
                mrz=ItemIdentityParserDataClass(
                    value=fields.get('MachineReadableZone', {}).get('content'),
                    confidence=fields.get('MachineReadableZone', {}).get('confidence'),
                ),
                nationality=ItemIdentityParserDataClass(
                    value=fields.get('Nationality', {}).get('content'),
                    confidence=fields.get('Nationality', {}).get('confidence'),
                ),
                birth_place=ItemIdentityParserDataClass(
                    value=fields.get('PlaceOfBirth', {}).get('content'),
                    confidence=fields.get('PlaceOfBirth', {}).get('confidence'),
                ),
                gender=ItemIdentityParserDataClass(
                    value=fields.get('Sex', {}).get('content'),
                    confidence=fields.get('Sex', {}).get('confidence'),
                )
            ))

        standarized_response = IdentityParserDataClass(extracted_data=items)

        return ResponseType[IdentityParserDataClass](
            original_response=original_response,
            standarized_response=standarized_response
        )

    def image__explicit_content(self,
        file: BufferedReader
    ) -> ResponseType[ExplicitContentDataClass]:
        """
        :param image_path:  String that contains the path to the image file
        :return:            VisionExplicitDetection Object that contains the
        the objects and their location
        """

        # Getting response of API
        response = requests.post(
            f"{self.url['vision']}/analyze?visualFeatures=Adult",
            headers=self.headers["vision"],
            data=file,
        ).json()

        items = []
        # Analyze response
        # Getting the explicit label and its score of image
        for explicit_type in ["gore", "adult", "racy"]:
            if response["adult"].get(f"{explicit_type}Score"):
                items.append(
                    ExplicitItem(
                        label=explicit_type[0].upper() + explicit_type[1:],
                        likelihood=content_processing(
                            response["adult"][f"{explicit_type}Score"]
                        ),
                    )
                )
        return ResponseType[ExplicitContentDataClass](
            original_response = response,
            standarized_response = ExplicitContentDataClass(items=items)
        )



    def image__object_detection(self,
        file: BufferedReader
    ) -> ResponseType[ObjectDetectionDataClass]:
        """
        :param image_path:  String that contains the path to the image file
        :return:            VisionObjectDetection Object that contains the
        the objects and their location
        """
        # Call api
        response = requests.post(
            f"{self.url['vision']}/detect",
            headers=self.headers["vision"],
            data=file,
        ).json()

        items = []

        width, height = response["metadata"]["width"], response["metadata"]["height"]

        for obj in response["objects"]:
            items.append(
                ObjectItem(
                    label=obj["object"],
                    confidence=obj["confidence"],
                    x_min=obj["rectangle"]["x"] / width,
                    x_max=(obj["rectangle"]["x"] + obj["rectangle"]["w"]) / width,
                    y_min=1 - ((height - obj["rectangle"]["y"]) / height),
                    y_max=1
                    - (
                        (height - obj["rectangle"]["y"] - obj["rectangle"]["h"])
                        / height
                    ),
                )
            )

        return ResponseType[ObjectDetectionDataClass](
            original_response = response,
            standarized_response= ObjectDetectionDataClass(items=items)
        )



    def image__face_detection(self,
        file: BufferedReader
    ) -> ResponseType[FaceDetectionDataClass]:
        """
        :param image_path:  String that contains the path to the image file
        :return:            VisionFaceDetection Object that contains the
        the objects and their location
        """

        file_content = file.read()
        # Getting size of image
        img_size = Img.open(file).size

        # Create params for returning face attribute
        params = {
            "returnFaceId": "true",
            "returnFaceLandmarks": "true",
            "returnFaceAttributes": ("age,gender,headPose,smile,facialHair,glasses,emotion,"
                                    "hair,makeup,occlusion,accessories,blur,exposure,noise"),
        }
        # Getting response of API
        response = requests.post(
            f"{self.url['face']}/detect",
            params=params,
            headers=self.headers["face"],
            data=file_content,
        ).json()

        # handle error
        if not isinstance(response, list) and response.get("error") is not None:
            print(response)
            raise ProviderException(
                f'Error calling Microsoft Api: {response["error"].get("message", "error 500")}'
            )
        # Create output VisionFaceDetection object

        faces_list : List = miscrosoft_normalize_face_detection_response(response, img_size)

        return ResponseType[FaceDetectionDataClass](
            original_response= response,
            standarized_response= FaceDetectionDataClass(items=faces_list)
        )



    def image__logo_detection(self,
        file: BufferedReader
    ) -> ResponseType[LogoDetectionDataClass]:
        """
        :param image_path:  String that contains the path to the image file
        """

        # Getting response of API
        response = requests.post(
            f"{self.url['vision']}/analyze?visualFeatures=Brands",
            headers=self.headers["vision"],
            data=file,
        ).json()

        items: Sequence[LogoItem] = []
        for key in response.get("brands"):

            x_cordinate = float(key.get("rectangle").get("x"))
            y_cordinate = float(key.get("rectangle").get("y"))
            height = float(key.get("rectangle").get("h"))
            weidth = float(key.get("rectangle").get("w"))
            vertices = []
            vertices.append(LogoVertice(x=x_cordinate, y=y_cordinate))
            vertices.append(LogoVertice(x=x_cordinate + weidth, y=y_cordinate))
            vertices.append(LogoVertice(x=x_cordinate + weidth, y=y_cordinate + height))
            vertices.append(LogoVertice(x=x_cordinate, y=y_cordinate + height))

            items.append(
                LogoItem(
                    description=key.get("name"),
                    score=key.get("confidence"),
                    bounding_poly=LogoBoundingPoly(vertices=vertices),
                )
            )

        return ResponseType[LogoDetectionDataClass](
            original_response= response,
            standarized_response= LogoDetectionDataClass(items=items)
        )



    def image__landmark_detection(self,
        file: BufferedReader
    ) -> ResponseType[LandmarkDetectionDataClass]:
        """
        :param image_path:  String that contains the path to the image file
        """

        file_content = file.read()

        # Getting response of API
        response = requests.post(
            f"{self.url['vision']}analyze?details=Landmarks",
            headers=self.headers["vision"],
            data=file_content,
        ).json()
        items: Sequence[LandmarkItem] = []
        for key in response.get("categories"):
            for landmark in key.get("detail").get("landmarks"):
                if landmark.get("name") not in [item.description for item in items]:
                    items.append(
                        LandmarkItem(
                            description=landmark.get("name"),
                            confidence=landmark.get("confidence"),
                        )
                    )

        return ResponseType[LandmarkDetectionDataClass](
            original_response=response,
            standarized_response= LandmarkDetectionDataClass(items=items)
        )



    def text__sentiment_analysis(self,
        language: str,
        text: str
    ) -> ResponseType[SentimentAnalysisDataClass]:
        """
        :param language:    String that contains language code
        :param text:        String that contains the text to analyse
        :return:            TextSentimentAnalysis Object that contains sentiments and their rates
        """
        # Call api
        try:
            response = requests.post(
                f"{self.url['text']}",
                headers=self.headers["text"],
                json={
                    "kind": "SentimentAnalysis",
                    "parameters": {
                        "modelVersion": "latest",
                    },
                    "analysisInput": {
                        "documents": [{"id": "1", "language": language, "text": text}]
                    },
                },
            )
        except Exception as exc:
            raise ProviderException(f"Unexpected error! {sys.exc_info()[0]}") from exc

        data = response.json()
        self._check_microsoft_error(data)

        items: Sequence[Items] = []

        # Getting the explicit label and its score of image
        for sentiment in ["positive", "neutral", "negative"]:
            items.append(
                Items(
                    sentiment=sentiment,
                    sentiment_rate=data["results"]["documents"][0]["confidenceScores"][
                        sentiment
                    ],
                )
            )
        standarize = SentimentAnalysisDataClass(items=items)

        return ResponseType[SentimentAnalysisDataClass](
            original_response= data,
            standarized_response= standarize
        )



    def _check_microsoft_error(self, data: Dict):
        if data.get("error", {}).get("message"):
            raise Exception(data["error"]["message"])

    def text__keyword_extraction(self,
        language:str,
        text:str
    ) -> ResponseType[KeywordExtractionDataClass]:
        """
        :param language:    String that contains language code
        :param text:        String that contains the text to analyse
        :return:            TextKeywordExtraction Object that contains the Key phrases
        """

        try:
            response = requests.post(
                f"{self.url['text']}",
                headers=self.headers["text"],
                json={
                    "kind": "KeyPhraseExtraction",
                    "parameters": {"modelVersion": "latest"},
                    "analysisInput": {
                        "documents": [{"id": "1", "language": language, "text": text}]
                    },
                },
            )
        except Exception as exc:
            raise ProviderException(f"Unexpected error! {sys.exc_info()[0]}") from exc
        data = response.json()
        self._check_microsoft_error(data)

        items: Sequence[InfosKeywordExtractionDataClass] = []
        for key_phrase in data["results"]["documents"][0]["keyPhrases"]:
            items.append(
                InfosKeywordExtractionDataClass(keyword=key_phrase)
            )

        standarized_response = KeywordExtractionDataClass(items=items)

        return ResponseType[KeywordExtractionDataClass](
            original_response=data,
            standarized_response=standarized_response
        )



    def translation__language_detection(self,
        text
    ) -> ResponseType[LanguageDetectionDataClass]:
        """
        :param text:        String that contains input text
        :return:            String that contains output result
        """

        # Call api
        try:
            response = requests.post(
                f"{self.url['text']}",
                headers=self.headers["text"],
                json={
                    "kind": "LanguageDetection",
                    "parameters": {"modelVersion": "latest"},
                    "analysisInput": {"documents": [{"id": "1", "text": text}]},
                },
            )
        except SyntaxError as exc:
            raise ProviderException("Microsoft API raised an error") from exc

        data = response.json()
        self._check_microsoft_error(data)

        items: Sequence[InfosLanguageDetectionDataClass] = []
        # Analysing response
        result = data["results"]["documents"]
        if len(result) > 0:
            for lang in result:
                items.append(
                    InfosLanguageDetectionDataClass(
                        language=lang["detectedLanguage"]["iso6391Name"],
                        confidence=lang["detectedLanguage"]["confidenceScore"],
                    )
                )

        standarized_response = LanguageDetectionDataClass(items=items)

        return ResponseType[LanguageDetectionDataClass] (
            original_response= data,
            standarized_response= standarized_response
        )



    def translation__automatic_translation(
        self,
        source_language: str,
        target_language: str,
        text:str
    ) ->ResponseType[AutomaticTranslationDataClass] :
        """
        :param source_language:    String that contains language name of origin text
        :param target_language:    String that contains language name of origin text
        :param text:        String that contains input text to translate
        :return:            String that contains output result
        """

        # Create configuration dictionnary

        url = format_string_url_language(
            self.url["translator"], source_language, "from", self.provider_name
        )
        url = format_string_url_language(url, target_language, "to", self.provider_name)

        body = [
            {
                "text": text,
            }
        ]
        # Getting response of API
        response = requests.post(url, headers=self.headers["translator"], json=body)
        data = response.json()

        # Create output TextAutomaticTranslation object
        standarized_response = AutomaticTranslationDataClass(
            text=data[0]["translations"][0]["text"]
        )

        return ResponseType[AutomaticTranslationDataClass](
            original_response= data,
            standarized_response= standarized_response
        )



    def text__named_entity_recognition(self,
        language:str,
        text:str
    ) -> ResponseType[NamedEntityRecognitionDataClass]:
        """
        :param language:        String that contains the language code
        :param text:            String that contains the text to analyse
        :return:                TextNamedEntityRecognition Object that contains
        the entities and their importances
        """

        try:
            response = requests.post(
                f"{self.url['text']}",
                headers=self.headers["text"],
                json={
                    "kind": "EntityRecognition",
                    "parameters": {"modelVersion": "latest"},
                    "analysisInput": {
                        "documents": [{"id": "1", "language": language, "text": text}]
                    },
                },
            )
        except Exception as exc:
            raise ProviderException(f"Unexpected error! {sys.exc_info()[0]}") from exc

        data = response.json()
        self._check_microsoft_error(data)

        items: Sequence[InfosNamedEntityRecognitionDataClass] = []
        for ent in data["results"]["documents"][0]["entities"]:
            entity = ent["text"]
            importance = ent["confidenceScore"]
            entity_type = ent["category"].upper()

            items.append(
                InfosNamedEntityRecognitionDataClass(
                    entity=entity,
                    importance=importance,
                    category=entity_type,
                    url="",
                )
            )

        standarized_response = NamedEntityRecognitionDataClass(items=items)

        return ResponseType[NamedEntityRecognitionDataClass](
            original_response= data,
            standarized_response= standarized_response
        )



    def text__summarize(
        self,
        text: str,
        output_sentences: int,
        language: str,
        model: str = None
    ) -> ResponseType[SummarizeDataClass]:

        """
        :param text:        String that contains input text
        :return:            String that contains output result
        """

        response = requests.post(
            self.url["summarization"],
            headers=self.headers["text"],
            json={
                "analysisInput": {"documents": [{"id": "1", "text": text}]},
                "tasks": {
                    "extractiveSummarizationTasks": [
                        {
                            "parameters": {
                                "model-version": "latest",
                                "sentenceCount": output_sentences,
                                "sortBy": "Offset",
                            }
                        }
                    ]
                },
            },
        )
        get_url = response.headers["operation-location"]
        resp = requests.get(url=get_url, headers=self.headers["text"])
        data = resp.json()
        wait_time = 0
        while wait_time < 60:  # Wait for the answer from provider
            if data["status"] == "succeeded":
                sentences = data["tasks"]["extractiveSummarizationTasks"][0]["results"][
                    "documents"
                ][0]["sentences"]
                summary = " ".join([sentence["text"] for sentence in sentences])
                break
            time.sleep(6)
            wait_time += 6
            resp = requests.get(url=get_url, headers=self.headers["text"])
            data = resp.json()

        standarized_response = SummarizeDataClass(result=summary)

        return ResponseType[SummarizeDataClass](
            original_response= data,
            standarized_response= standarized_response
        )



    def ocr__ocr_tables_async__launch_job(self,
        file: BufferedReader,
        file_type: str,
        language: str
    ) -> AsyncLaunchJobResponseType:

        file_content = file.read()
        url = (f"{self.url['ocr_tables_async']}formrecognizer/documentModels/"
                f"prebuilt-layout:analyze?api-version=2022-01-30-preview")
        url = format_string_url_language(url, language, "locale", self.provider_name)

        response = requests.post(
            url, headers=self.headers["ocr_tables_async"], data=file_content
        )

        return AsyncLaunchJobResponseType(provider_job_id=response.headers.get("apim-request-id"))

    def ocr__ocr_tables_async__get_job_result(self,
        job_id: str
    ) -> AsyncBaseResponseType[OcrTablesAsyncDataClass]:

        headers = self.headers["ocr_tables_async"]
        url = (
            self.url["ocr_tables_async"]
            + f"formrecognizer/documentModels/prebuilt-layout/"
            f"analyzeResults/{job_id}?api-version=2022-01-30-preview"
        )
        response = requests.get(url, headers=headers)
        data = response.json()
        if data.get("error"):
            return AsyncErrorResponseType[OcrTablesAsyncDataClass](
                provider_job_id= job_id
            )
        if data["status"] == "succeeded":
            original_result = data["analyzeResult"]

            def microsoft_async(original_result):
                page_num = 1
                pages: Sequence[Page] = []
                num_pages = len(original_result["pages"])
                tables: Sequence[Table] = []
                for table in original_result["tables"]:
                    rows: Sequence[Row] = []
                    num_rows = table["rowCount"]
                    num_cols = table["columnCount"]
                    row_index = 0
                    cells: Sequence[Cell] = []
                    all_header = True  # all cells in a row are "header" kind
                    is_header = False
                    for cell in table["cells"]:
                        bounding_box = cell["boundingRegions"][0]["boundingBox"]
                        width = original_result["pages"][page_num - 1]["width"]
                        height = original_result["pages"][page_num - 1]["height"]

                        ocr_cell = Cell(
                            text=cell["content"],
                            row_span=cell["rowSpan"],
                            col_span=cell["columnSpan"],
                            bounding_box=BoundixBoxOCRTable(
                                height=(bounding_box[7] - bounding_box[3]) / height,
                                width=(bounding_box[2] - bounding_box[0]) / width,
                                left=bounding_box[1] / width,
                                top=bounding_box[0] / height,
                            ),
                        )
                        if (
                            "kind" not in cell.keys()
                            or "kind" in cell.keys()
                            and "Header" not in cell["kind"]
                        ):
                            all_header = False
                        current_row_index = cell["rowIndex"]
                        if current_row_index > row_index:
                            row_index = current_row_index
                            if all_header:
                                is_header = True
                            all_header = True
                            rows.append(Row(is_header=is_header, cells=cells))
                            cells = []
                        cells.append(ocr_cell)
                        current_page_num = cell["boundingRegions"][0]["pageNumber"]
                        if current_page_num > page_num:
                            page_num = current_page_num
                            pages.append(Page())
                            tables = []
                    ocr_table = Table(rows=rows, num_cols=num_cols, num_rows=num_rows)
                    tables.append(ocr_table)
                    ocr_page = Page(tables=tables)
                pages.append(ocr_page)
                standarized_response = OcrTablesAsyncDataClass(
                    pages=pages, num_pages=num_pages
                )
                return standarized_response.dict()

            standarized_response = microsoft_async(original_result)
            return AsyncResponseType[OcrTablesAsyncDataClass](
                original_response= data,
                standarized_response= standarized_response,
                provider_job_id= job_id
            )

        return AsyncPendingResponseType[OcrTablesAsyncDataClass](
            provider_job_id= job_id
        )


    def audio__speech_to_text_async__launch_job(
        self,
        file: BufferedReader,
        language: str,
        speakers : int
    ) -> AsyncLaunchJobResponseType:
<<<<<<< HEAD
        wav_file, *_options = wav_converter(file, channels=1)
=======

        #check language
        if not language:
            raise ProviderException("Please provide an input language parameter for the Speech to text function")
        wav_file, *_options = wav_converter(file)
>>>>>>> ed828318
        content_url = upload_file_to_s3(wav_file, Path(file.name).stem + ".wav")

        headers = self.headers["speech"]
        headers["Content-Type"] = "application/json"

        config = {
            "contentUrls": [content_url],
            "properties": {
                "wordLevelTimestampsEnabled": True,
<<<<<<< HEAD
                "diarizationEnabled": True,
=======
                "diarizationEnabled": True
>>>>>>> ed828318
            },
            "locale": language,
            "displayName": "test batch transcription",
        }
        # if not profanity_filter:
        #     config["properties"]["profanityFilterMode"] = "Removed"

        response = requests.post(
            url=self.url["speech"], headers=headers, data=json.dumps(config)
        )
        print(response.json())
        if response.status_code == 201:
            result_location = response.headers["Location"]
            provider_id = result_location.split("/")[-1]
            return AsyncLaunchJobResponseType(provider_job_id=provider_id)
        else:
<<<<<<< HEAD
            print(response.json())
            raise Exception("Call to Microsoft did not work.")
=======
            raise Exception(response.json().get("message"))
>>>>>>> ed828318

    def audio__speech_to_text_async__get_job_result(self,
        provider_job_id: str
    ) -> AsyncBaseResponseType[SpeechToTextAsyncDataClass]:

        headers = self.headers["speech"]
        response = requests.get(
            url=f'{self.url["speech"]}/{provider_job_id}/files', headers=headers
        )
<<<<<<< HEAD
        print(response.json())
=======
>>>>>>> ed828318
        original_response=None
        if response.status_code == 200:
            data = response.json()["values"]
            if data:
                files_urls = [
                    entry["links"]["contentUrl"]
                    for entry in data
                    if entry["kind"] == "Transcription"
                ]
                text = ""
                diarization_entries = []
                speakers = set()
                for file_url in files_urls:
                    response = requests.get(file_url, headers=headers)
                    original_response = response.json()
                    if not response.ok:
                        return AsyncErrorResponseType[SpeechToTextAsyncDataClass](
                            provider_job_id= provider_job_id
                        )    
<<<<<<< HEAD
                    print(json.dumps(original_response, indent=2))
=======

>>>>>>> ed828318
                    data = original_response["combinedRecognizedPhrases"][0]
                    text += data["display"]
                    for recognized_status in original_response["recognizedPhrases"]:
                        if recognized_status["recognitionStatus"] == "Success":
                            speaker = recognized_status["speaker"]
                            for word_info in recognized_status["nBest"][0]["words"]:
                                speakers.add(speaker)
                                diarization_entries.append(
                                    SpeechDiarizationEntry(
                                        segment= word_info["word"],
                                        speaker=speaker,
                                        start_time= word_info["offset"].split('PT')[1][:-1],
                                        end_time= str(float(word_info["offset"].split('PT')[1][:-1])+ float(word_info["duration"].split('PT')[1][:-1])),
                                        confidence= float(word_info["confidence"])
                                    )
                                )
                diarization = SpeechDiarization(total_speakers=len(speakers), entries= diarization_entries)

                standarized_response = SpeechToTextAsyncDataClass(text=text, diarization=diarization)
                return AsyncResponseType[SpeechToTextAsyncDataClass](
                    original_response= original_response,
                    standarized_response= standarized_response,
                    provider_job_id= provider_job_id
                )
            else:
                return AsyncPendingResponseType[SpeechToTextAsyncDataClass](
                    provider_job_id=provider_job_id
                )
        else:
            return AsyncErrorResponseType[SpeechToTextAsyncDataClass](
                provider_job_id=provider_job_id,
                error= response.json()
            )<|MERGE_RESOLUTION|>--- conflicted
+++ resolved
@@ -1047,15 +1047,11 @@
         language: str,
         speakers : int
     ) -> AsyncLaunchJobResponseType:
-<<<<<<< HEAD
-        wav_file, *_options = wav_converter(file, channels=1)
-=======
 
         #check language
         if not language:
             raise ProviderException("Please provide an input language parameter for the Speech to text function")
-        wav_file, *_options = wav_converter(file)
->>>>>>> ed828318
+        wav_file, *_options = wav_converter(file, channels=1)
         content_url = upload_file_to_s3(wav_file, Path(file.name).stem + ".wav")
 
         headers = self.headers["speech"]
@@ -1065,11 +1061,7 @@
             "contentUrls": [content_url],
             "properties": {
                 "wordLevelTimestampsEnabled": True,
-<<<<<<< HEAD
                 "diarizationEnabled": True,
-=======
-                "diarizationEnabled": True
->>>>>>> ed828318
             },
             "locale": language,
             "displayName": "test batch transcription",
@@ -1086,12 +1078,7 @@
             provider_id = result_location.split("/")[-1]
             return AsyncLaunchJobResponseType(provider_job_id=provider_id)
         else:
-<<<<<<< HEAD
-            print(response.json())
-            raise Exception("Call to Microsoft did not work.")
-=======
             raise Exception(response.json().get("message"))
->>>>>>> ed828318
 
     def audio__speech_to_text_async__get_job_result(self,
         provider_job_id: str
@@ -1101,10 +1088,7 @@
         response = requests.get(
             url=f'{self.url["speech"]}/{provider_job_id}/files', headers=headers
         )
-<<<<<<< HEAD
         print(response.json())
-=======
->>>>>>> ed828318
         original_response=None
         if response.status_code == 200:
             data = response.json()["values"]
@@ -1124,11 +1108,7 @@
                         return AsyncErrorResponseType[SpeechToTextAsyncDataClass](
                             provider_job_id= provider_job_id
                         )    
-<<<<<<< HEAD
                     print(json.dumps(original_response, indent=2))
-=======
-
->>>>>>> ed828318
                     data = original_response["combinedRecognizedPhrases"][0]
                     text += data["display"]
                     for recognized_status in original_response["recognizedPhrases"]:

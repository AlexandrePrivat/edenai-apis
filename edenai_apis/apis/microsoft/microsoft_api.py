from asyncio import sleep
import datetime
from pprint import pprint
import sys
import base64
import json
from pathlib import Path
import time
from typing import Dict, List, Sequence
from io import BufferedReader, BytesIO
import requests
from PIL import Image as Img
from pdf2image.pdf2image import convert_from_bytes
import azure.cognitiveservices.speech as speechsdk
from azure.ai.formrecognizer import FormRecognizerClient
from azure.core.credentials import AzureKeyCredential
from edenai_apis.features.audio import (
    SpeechToTextAsyncDataClass,
    Audio,
    TextToSpeechDataClass,
    SpeechDiarization,
    SpeechDiarizationEntry
)

from edenai_apis.features.base_provider.provider_api import ProviderApi
from edenai_apis.features.image import (
    ExplicitContentDataClass,
    ExplicitItem, LogoBoundingPoly,
    LogoDetectionDataClass,
    LogoVertice,
    FaceDetectionDataClass,
    LogoItem,
    LandmarkDetectionDataClass, LandmarkItem,
    ObjectDetectionDataClass, ObjectItem
)
from edenai_apis.features.image.image_class import Image

from edenai_apis.features.ocr import (
    Bounding_box, OcrDataClass, Taxes,
    InfosReceiptParserDataClass, ItemLines,
    MerchantInformation, ReceiptParserDataClass,
    InvoiceParserDataClass,
    IdentityParserDataClass,
    InfosIdentityParserDataClass,
    get_info_country,
)
from edenai_apis.features.ocr.identity_parser.identity_parser_dataclass import InfoCountry, ItemIdentityParserDataClass, format_date
from edenai_apis.features.ocr.ocr_class import Ocr
from edenai_apis.features.text import (
    InfosKeywordExtractionDataClass, KeywordExtractionDataClass,
    InfosNamedEntityRecognitionDataClass, NamedEntityRecognitionDataClass,
    SentimentAnalysisDataClass, SummarizeDataClass
)
from edenai_apis.features.text.sentiment_analysis.sentiment_analysis_dataclass import SegmentSentimentAnalysisDataClass
from edenai_apis.features.text.text_class import Text
from edenai_apis.features.translation import (
    AutomaticTranslationDataClass,
    InfosLanguageDetectionDataClass,
    LanguageDetectionDataClass
)
from edenai_apis.features.translation.translation_class import Translation
from edenai_apis.loaders.data_loader import ProviderDataEnum
from edenai_apis.loaders.loaders import load_provider

from edenai_apis.utils.audio import wav_converter
from edenai_apis.utils.conversion import format_string_url_language
from edenai_apis.utils.exception import ProviderException, LanguageException
from edenai_apis.utils.types import (
    AsyncBaseResponseType,
    AsyncErrorResponseType,
    AsyncLaunchJobResponseType,
    AsyncPendingResponseType,
    AsyncResponseType,
    ResponseType
)
from edenai_apis.utils.upload_s3 import upload_file_to_s3
from edenai_apis.apis.microsoft.microsoft_helpers import (
    content_processing,
    get_microsoft_headers,
    get_microsoft_urls,
    miscrosoft_normalize_face_detection_response,
    normalize_invoice_result,
)
from edenai_apis.features.ocr.ocr_tables_async.ocr_tables_async_dataclass import (
    BoundixBoxOCRTable,
    Cell,
    OcrTablesAsyncDataClass,
    Page,
    Row,
    Table,
)
from .config import audio_voice_ids
from edenai_apis.utils.audio import wav_converter

class MicrosoftApi(
    ProviderApi,
    Image,
    Text,
    Translation,
    Ocr,
    Audio
):
    provider_name = "microsoft"

    def __init__(self, user=None):
        super().__init__()

        self.api_settings = load_provider(ProviderDataEnum.KEY, self.provider_name)
        self.headers = get_microsoft_headers()
        self.url = get_microsoft_urls()
        self.user = user

    def ocr__ocr(self,
        file: BufferedReader,
        language: str
    ) -> ResponseType[OcrDataClass]:

        file_content = file.read()

        url = f"{self.api_settings['vision']['url']}/ocr?detectOrientation=true"

        response = requests.post(
            format_string_url_language(url, language, "language", self.provider_name)
            if language
            else url,
            headers=self.headers["vision"],
            data=file_content,
        ).json()

        final_text = ""

        if "error" in response:
            raise Exception(response["error"]["message"])

        # Get width and hight
        width, height = Img.open(file).size

        boxes: Sequence[Bounding_box] = []
        # Get region of text
        for region in response["regions"]:
            # Read line by region
            for line in region["lines"]:
                for word in line["words"]:
                    final_text += " " + word["text"]
                    boxes.append(
                        Bounding_box(
                            text=word["text"],
                            left=float(word["boundingBox"].split(",")[0]) / width,
                            top=float(word["boundingBox"].split(",")[1]) / height,
                            width=float(word["boundingBox"].split(",")[2]) / width,
                            height=float(word["boundingBox"].split(",")[3]) / height,
                        )
                    )
        standarized = OcrDataClass(
            text=final_text.replace("\n", " ").strip(), bounding_boxes=boxes
        )

        return ResponseType[OcrDataClass](
            original_response=response, standarized_response=standarized
        )


    def audio__text_to_speech(self,
        language: str,
        text: str,
        option: str
    ) -> ResponseType[TextToSpeechDataClass]:
        speech_config = speechsdk.SpeechConfig(
            subscription=self.api_settings["speech"]["subscription_key"],
            region=self.api_settings["speech"]["service_region"],
        )

        if not language:
            raise ProviderException(
                f"language code: {language} badly formatted or "
                f"not supported by {self.provider_name}"
            )
        voiceid = audio_voice_ids[language][option]

        speech_config.speech_synthesis_voice_name = voiceid
        speech_config.set_speech_synthesis_output_format(
            speechsdk.SpeechSynthesisOutputFormat.Audio16Khz32KBitRateMonoMp3
        )

        # Getting response of API
        # output_config = speechsdk.audio.AudioOutputConfig(use_default_speaker=False)
        speech_synthesizer = speechsdk.SpeechSynthesizer(
            speech_config=speech_config, audio_config=None
        )
        response = speech_synthesizer.speak_text_async(text).get()

        if response.reason == speechsdk.ResultReason.Canceled:
            cancellation_details = response.cancellation_details

            raise ProviderException(
                "error",
                f"Speech synthesis canceled: {cancellation_details.reason}"
            )

        audio = base64.b64encode(response.audio_data).decode("utf-8")
        voice_type = 1

        standarized_response = TextToSpeechDataClass(audio=audio, voice_type=voice_type)

        return ResponseType[TextToSpeechDataClass](
            original_response={},
            standarized_response=standarized_response
        )


    def ocr__invoice_parser(self,
        file: BufferedReader,
        language: str
    ) -> ResponseType[InvoiceParserDataClass]:
        invoice_file_content = file

        # Get result
        document_analysis_client = FormRecognizerClient(
            endpoint=self.url["ocr_tables_async"],
            credential=AzureKeyCredential(
                self.api_settings["ocr_invoice"]["subscription_key"]
            ),
        )
        poller = document_analysis_client.begin_recognize_invoices(
            invoice=invoice_file_content
        )
        invoices = poller.result()

        result = [el.to_dict() for el in invoices]

        return ResponseType[InvoiceParserDataClass](
            original_response=result,
            standarized_response=normalize_invoice_result(result)
        )



    def ocr__receipt_parser(self,
        file: BufferedReader,
        language: str
    ) -> ResponseType[ReceiptParserDataClass]:

        receipt_file_content = file
        document_analysis_client = FormRecognizerClient(
            endpoint=self.url["ocr_tables_async"],
            credential=AzureKeyCredential(
                self.api_settings["ocr_invoice"]["subscription_key"]
            ),
        )
        poller = document_analysis_client.begin_recognize_receipts(receipt_file_content)
        form_pages = poller.result()
        result = [el.to_dict() for el in form_pages]

        # Normalize the response
        fields = result[0].get("fields", {})
        # 1. Invoice number
        invoice_total = fields.get("Total", {}).get("value")

        # 2. Date
        date = fields.get("TransactionDate", {}).get("value")

        # 3. invoice_subtotal
        sub_total = fields.get("Subtotal", {}).get("value")

        # 4. merchant informations
        # 4.1 merchant_name
        merchant = MerchantInformation(
            merchant_name=fields.get("MerchantName", {}).get("value")
        )

        # 5. Taxes
        taxes = [Taxes(taxes=fields.get("Tax", {}).get("value"))]

        # 6. Receipt infos
        receipt_infos = fields.get("ReceiptType")

        # 7. Items
        items = []
        for item in fields.get("Items", {}).get("value", []):
            description = item["value"].get("Name", {}).get("value")
            price = item["value"].get("Price", {}).get("value")
            quantity = int(item["value"].get("Quantity", {}).get("value"))
            total = item["value"].get("TotalPrice", {}).get("value")
            items.append(
                ItemLines(
                    amount=total,
                    description=description,
                    unit_price=price,
                    quantity=quantity,
                )
            )

        receipt = InfosReceiptParserDataClass(
            item_lines=items,
            taxes=taxes,
            merchant_information=merchant,
            invoice_subtotal=sub_total,
            invoice_total=invoice_total,
            date=str(date),
            receipt_infos=receipt_infos,
        )
        return ResponseType[ReceiptParserDataClass](
            original_response=result,
            standarized_response=ReceiptParserDataClass(extracted_data=[receipt])
        )

    def ocr__identity_parser(self, file: BufferedReader, filename: str) -> ResponseType[IdentityParserDataClass]:
        file_content = file.read()

        headers = {
            "Ocp-Apim-Subscription-Key": self.api_settings["ocr_id"]["subscription_key"],
            "Content-Type": "application/octet-stream",
        }

        response = requests.post(
            url=f"{self.api_settings['ocr_id']['url']}:analyze?{self.api_settings['ocr_id']['api_version']}",
            headers=headers,
            data=file_content
        )

        request_id = response.headers['apim-request-id']

        sleep(2000)

        response = requests.get(
            url=f"{self.api_settings['ocr_id']['url']}/analyzeResults/{request_id}?{self.api_settings['ocr_id']['api_version']}",
            headers=headers,
        )

        while response.json()['status'] == 'running':
            response = requests.get(
            url=f"{self.api_settings['ocr_id']['url']}/analyzeResults/{request_id}?{self.api_settings['ocr_id']['api_version']}",
            headers=headers,
            )
            sleep(500)

        original_response = response.json()
        microsoft_data = original_response['analyzeResult']

        items = []

        for document in microsoft_data['documents']:
            fields = document['fields']
            country = get_info_country(key=InfoCountry.ALPHA3, value=fields.get('CountryRegion', {}).get('content'))
            if country:
                country['confidence'] = fields.get('CountryRegion', {}).get('confidence')

            given_names=fields.get('FirstName', {}).get('content', "").split(' ')
            final_given_names = []
            for given_name in given_names:
                final_given_names.append(ItemIdentityParserDataClass(
                    value=given_name,
                    confidence=fields.get('FirstName', {}).get('confidence')
                ))

            items.append(InfosIdentityParserDataClass(
                document_type=ItemIdentityParserDataClass(
                    value=document.get('docType'),
                    confidence=document.get('confidence')
                ),
                country=country,
                birth_date=ItemIdentityParserDataClass(
                    value=fields.get('DateOfBirth', {}).get('valueDate'),
                    confidence=fields.get('DateOfBirth', {}).get('confidence')
                ),
                expire_date=ItemIdentityParserDataClass(
                    value=fields.get('DateOfExpiration', {}).get('valueDate'),
                    confidence=fields.get('DateOfExpiration', {}).get('confidence')
                ),
                issuance_date=ItemIdentityParserDataClass(
                    value=fields.get('DateOfIssue', {}).get('valueDate'),
                    confidence=fields.get('DateOfIssue', {}).get('confidence')
                ),
                issuing_state=ItemIdentityParserDataClass(
                    value=fields.get('IssuingAuthority', {}).get('content'),
                    confidence=fields.get('IssuingAuthority', {}).get('confidence'),
                ),
                document_id=ItemIdentityParserDataClass(
                    value=fields.get('DocumentNumber', {}).get('content'),
                    confidence=fields.get('DocumentNumber', {}).get('confidence'),
                ),
                last_name=ItemIdentityParserDataClass(
                    value=fields.get('LastName', {}).get('content'),
                    confidence=fields.get('LastName', {}).get('confidence'),
                ),
                given_names=final_given_names,
                mrz=ItemIdentityParserDataClass(
                    value=fields.get('MachineReadableZone', {}).get('content'),
                    confidence=fields.get('MachineReadableZone', {}).get('confidence'),
                ),
                nationality=ItemIdentityParserDataClass(
                    value=fields.get('Nationality', {}).get('content'),
                    confidence=fields.get('Nationality', {}).get('confidence'),
                ),
                birth_place=ItemIdentityParserDataClass(
                    value=fields.get('PlaceOfBirth', {}).get('content'),
                    confidence=fields.get('PlaceOfBirth', {}).get('confidence'),
                ),
                gender=ItemIdentityParserDataClass(
                    value=fields.get('Sex', {}).get('content'),
                    confidence=fields.get('Sex', {}).get('confidence'),
                )
            ))

        standarized_response = IdentityParserDataClass(extracted_data=items)

        return ResponseType[IdentityParserDataClass](
            original_response=original_response,
            standarized_response=standarized_response
        )

    def image__explicit_content(self,
        file: BufferedReader
    ) -> ResponseType[ExplicitContentDataClass]:
        """
        :param image_path:  String that contains the path to the image file
        :return:            VisionExplicitDetection Object that contains the
        the objects and their location
        """

        # Getting response of API
        response = requests.post(
            f"{self.url['vision']}/analyze?visualFeatures=Adult",
            headers=self.headers["vision"],
            data=file,
        ).json()

        items = []
        # Analyze response
        # Getting the explicit label and its score of image
        for explicit_type in ["gore", "adult", "racy"]:
            if response["adult"].get(f"{explicit_type}Score"):
                items.append(
                    ExplicitItem(
                        label=explicit_type[0].upper() + explicit_type[1:],
                        likelihood=content_processing(
                            response["adult"][f"{explicit_type}Score"]
                        ),
                    )
                )
        return ResponseType[ExplicitContentDataClass](
            original_response = response,
            standarized_response = ExplicitContentDataClass(items=items)
        )



    def image__object_detection(self,
        file: BufferedReader
    ) -> ResponseType[ObjectDetectionDataClass]:
        """
        :param image_path:  String that contains the path to the image file
        :return:            VisionObjectDetection Object that contains the
        the objects and their location
        """
        # Call api
        response = requests.post(
            f"{self.url['vision']}/detect",
            headers=self.headers["vision"],
            data=file,
        ).json()

        items = []

        width, height = response["metadata"]["width"], response["metadata"]["height"]

        for obj in response["objects"]:
            items.append(
                ObjectItem(
                    label=obj["object"],
                    confidence=obj["confidence"],
                    x_min=obj["rectangle"]["x"] / width,
                    x_max=(obj["rectangle"]["x"] + obj["rectangle"]["w"]) / width,
                    y_min=1 - ((height - obj["rectangle"]["y"]) / height),
                    y_max=1
                    - (
                        (height - obj["rectangle"]["y"] - obj["rectangle"]["h"])
                        / height
                    ),
                )
            )

        return ResponseType[ObjectDetectionDataClass](
            original_response = response,
            standarized_response= ObjectDetectionDataClass(items=items)
        )



    def image__face_detection(self,
        file: BufferedReader
    ) -> ResponseType[FaceDetectionDataClass]:
        """
        :param image_path:  String that contains the path to the image file
        :return:            VisionFaceDetection Object that contains the
        the objects and their location
        """

        file_content = file.read()
        # Getting size of image
        img_size = Img.open(file).size

        # Create params for returning face attribute
        params = {
            "returnFaceId": "true",
            "returnFaceLandmarks": "true",
            "returnFaceAttributes": ("age,gender,headPose,smile,facialHair,glasses,emotion,"
                                    "hair,makeup,occlusion,accessories,blur,exposure,noise"),
        }
        # Getting response of API
        response = requests.post(
            f"{self.url['face']}/detect",
            params=params,
            headers=self.headers["face"],
            data=file_content,
        ).json()

        # handle error
        if not isinstance(response, list) and response.get("error") is not None:
            print(response)
            raise ProviderException(
                f'Error calling Microsoft Api: {response["error"].get("message", "error 500")}'
            )
        # Create response VisionFaceDetection object

        faces_list : List = miscrosoft_normalize_face_detection_response(response, img_size)

        return ResponseType[FaceDetectionDataClass](
            original_response= response,
            standarized_response= FaceDetectionDataClass(items=faces_list)
        )



    def image__logo_detection(self,
        file: BufferedReader
    ) -> ResponseType[LogoDetectionDataClass]:
        """
        :param image_path:  String that contains the path to the image file
        """

        # Getting response of API
        response = requests.post(
            f"{self.url['vision']}/analyze?visualFeatures=Brands",
            headers=self.headers["vision"],
            data=file,
        ).json()

        items: Sequence[LogoItem] = []
        for key in response.get("brands"):

            x_cordinate = float(key.get("rectangle").get("x"))
            y_cordinate = float(key.get("rectangle").get("y"))
            height = float(key.get("rectangle").get("h"))
            weidth = float(key.get("rectangle").get("w"))
            vertices = []
            vertices.append(LogoVertice(x=x_cordinate, y=y_cordinate))
            vertices.append(LogoVertice(x=x_cordinate + weidth, y=y_cordinate))
            vertices.append(LogoVertice(x=x_cordinate + weidth, y=y_cordinate + height))
            vertices.append(LogoVertice(x=x_cordinate, y=y_cordinate + height))

            items.append(
                LogoItem(
                    description=key.get("name"),
                    score=key.get("confidence"),
                    bounding_poly=LogoBoundingPoly(vertices=vertices),
                )
            )

        return ResponseType[LogoDetectionDataClass](
            original_response= response,
            standarized_response= LogoDetectionDataClass(items=items)
        )



    def image__landmark_detection(self,
        file: BufferedReader
    ) -> ResponseType[LandmarkDetectionDataClass]:
        """
        :param image_path:  String that contains the path to the image file
        """

        file_content = file.read()

        # Getting response of API
        response = requests.post(
            f"{self.url['vision']}analyze?details=Landmarks",
            headers=self.headers["vision"],
            data=file_content,
        ).json()
        items: Sequence[LandmarkItem] = []
        for key in response.get("categories"):
            for landmark in key.get("detail").get("landmarks"):
                if landmark.get("name") not in [item.description for item in items]:
                    items.append(
                        LandmarkItem(
                            description=landmark.get("name"),
                            confidence=landmark.get("confidence"),
                        )
                    )

        return ResponseType[LandmarkDetectionDataClass](
            original_response=response,
            standarized_response= LandmarkDetectionDataClass(items=items)
        )



    def text__sentiment_analysis(self,
        language: str,
        text: str
    ) -> ResponseType[SentimentAnalysisDataClass]:
        """
        :param language:    String that contains language code
        :param text:        String that contains the text to analyse
        :return:            TextSentimentAnalysis Object that contains sentiments and their rates
        """
        # Call api
        try:
            response = requests.post(
                f"{self.url['text']}",
                headers=self.headers["text"],
                json={
                    "kind": "SentimentAnalysis",
                    "parameters": {
                        "modelVersion": "latest",
                    },
                    "analysisInput": {
                        "documents": [{"id": "1", "language": language, "text": text}]
                    },
                },
            )
        except Exception as exc:
            raise ProviderException(f"Unexpected error! {sys.exc_info()[0]}") from exc

        data = response.json()
        self._check_microsoft_error(data)

        items: Sequence[SegmentSentimentAnalysisDataClass] = []

        # Getting the explicit label and its score of image
        for sentence in data['results']['documents'][0]['sentences']:
            best_sentiment = {
                'sentiment': None,
                'rate': 0,
            }
            for sentiment, value in sentence['confidenceScores'].items():
                if best_sentiment['rate'] < value:
                    best_sentiment['sentiment'] = sentiment
                    best_sentiment['rate'] = value

            items.append(
                SegmentSentimentAnalysisDataClass(
                    segment=sentence['text'],
                    sentiment=best_sentiment['sentiment'],
                    sentiment_rate=best_sentiment['rate'],
                )
            )

        best_general_sentiment = {
            'sentiment': None,
            'rate': 0
        }
        for sentiment, value in data['results']['documents'][0]['confidenceScores'].items():
            if best_general_sentiment['rate'] < value:
                    best_general_sentiment['sentiment'] = sentiment
                    best_general_sentiment['rate'] = value

        standarize = SentimentAnalysisDataClass(
            general_sentiment=best_general_sentiment['sentiment'],
            general_sentiment_rate=best_general_sentiment['rate'],
            items=items
        )

        return ResponseType[SentimentAnalysisDataClass](
            original_response= data,
            standarized_response= standarize
        )



    def _check_microsoft_error(self, data: Dict):
        if data.get("error", {}).get("message"):
            raise Exception(data["error"]["message"])

    def text__keyword_extraction(self,
        language:str,
        text:str
    ) -> ResponseType[KeywordExtractionDataClass]:
        """
        :param language:    String that contains language code
        :param text:        String that contains the text to analyse
        :return:            TextKeywordExtraction Object that contains the Key phrases
        """

        try:
            response = requests.post(
                f"{self.url['text']}",
                headers=self.headers["text"],
                json={
                    "kind": "KeyPhraseExtraction",
                    "parameters": {"modelVersion": "latest"},
                    "analysisInput": {
                        "documents": [{"id": "1", "language": language, "text": text}]
                    },
                },
            )
        except Exception as exc:
            raise ProviderException(f"Unexpected error! {sys.exc_info()[0]}") from exc
        data = response.json()
        self._check_microsoft_error(data)

        items: Sequence[InfosKeywordExtractionDataClass] = []
        for key_phrase in data["results"]["documents"][0]["keyPhrases"]:
            items.append(
                InfosKeywordExtractionDataClass(keyword=key_phrase)
            )

        standarized_response = KeywordExtractionDataClass(items=items)

        return ResponseType[KeywordExtractionDataClass](
            original_response=data,
            standarized_response=standarized_response
        )



    def translation__language_detection(self,
        text
    ) -> ResponseType[LanguageDetectionDataClass]:
        """
        :param text:        String that contains input text
        :return:            String that contains output result
        """

        # Call api
        try:
            response = requests.post(
                f"{self.url['text']}",
                headers=self.headers["text"],
                json={
                    "kind": "LanguageDetection",
                    "parameters": {"modelVersion": "latest"},
                    "analysisInput": {"documents": [{"id": "1", "text": text}]},
                },
            )
        except SyntaxError as exc:
            raise ProviderException("Microsoft API raised an error") from exc

        data = response.json()
        self._check_microsoft_error(data)

        items: Sequence[InfosLanguageDetectionDataClass] = []
        # Analysing response
        result = data["results"]["documents"]
        if len(result) > 0:
            for lang in result:
                items.append(
                    InfosLanguageDetectionDataClass(
                        language=lang["detectedLanguage"]["iso6391Name"],
                        confidence=lang["detectedLanguage"]["confidenceScore"],
                    )
                )

        standarized_response = LanguageDetectionDataClass(items=items)

        return ResponseType[LanguageDetectionDataClass] (
            original_response= data,
            standarized_response= standarized_response
        )



    def translation__automatic_translation(
        self,
        source_language: str,
        target_language: str,
        text:str
    ) ->ResponseType[AutomaticTranslationDataClass] :
        """
        :param source_language:    String that contains language name of origin text
        :param target_language:    String that contains language name of origin text
        :param text:        String that contains input text to translate
        :return:            String that contains output result
        """

        # Create configuration dictionnary

        url = format_string_url_language(
            self.url["translator"], source_language, "from", self.provider_name
        )
        url = format_string_url_language(url, target_language, "to", self.provider_name)

        body = [
            {
                "text": text,
            }
        ]
        # Getting response of API
        response = requests.post(url, headers=self.headers["translator"], json=body)
        data = response.json()

        # Create output TextAutomaticTranslation object
        standarized_response = AutomaticTranslationDataClass(
            text=data[0]["translations"][0]["text"]
        )

        return ResponseType[AutomaticTranslationDataClass](
            original_response= data,
            standarized_response= standarized_response
        )



    def text__named_entity_recognition(self,
        language:str,
        text:str
    ) -> ResponseType[NamedEntityRecognitionDataClass]:
        """
        :param language:        String that contains the language code
        :param text:            String that contains the text to analyse
        :return:                TextNamedEntityRecognition Object that contains
        the entities and their importances
        """

        try:
            response = requests.post(
                f"{self.url['text']}",
                headers=self.headers["text"],
                json={
                    "kind": "EntityRecognition",
                    "parameters": {"modelVersion": "latest"},
                    "analysisInput": {
                        "documents": [{"id": "1", "language": language, "text": text}]
                    },
                },
            )
        except Exception as exc:
            raise ProviderException(f"Unexpected error! {sys.exc_info()[0]}") from exc

        data = response.json()
        self._check_microsoft_error(data)

        items: Sequence[InfosNamedEntityRecognitionDataClass] = []
        for ent in data["results"]["documents"][0]["entities"]:
            entity = ent["text"]
            importance = ent["confidenceScore"]
            entity_type = ent["category"].upper()
            if entity_type == 'DATETIME':
                entity_type = 'DATE'
            
            items.append(
                InfosNamedEntityRecognitionDataClass(
                    entity=entity,
                    importance=importance,
                    category=entity_type,
                )
            )

        standarized_response = NamedEntityRecognitionDataClass(items=items)

        return ResponseType[NamedEntityRecognitionDataClass](
            original_response= data,
            standarized_response= standarized_response
        )



    def text__summarize(
        self,
        text: str,
        output_sentences: int,
        language: str,
        model: str = None
    ) -> ResponseType[SummarizeDataClass]:

        """
        :param text:        String that contains input text
        :return:            String that contains output result
        """

        response = requests.post(
            self.url["summarization"],
            headers=self.headers["text"],
            json={
                "analysisInput": {"documents": [{"id": "1", "text": text}]},
                "tasks": {
                    "extractiveSummarizationTasks": [
                        {
                            "parameters": {
                                "model-version": "latest",
                                "sentenceCount": output_sentences,
                                "sortBy": "Offset",
                            }
                        }
                    ]
                },
            },
        )
        get_url = response.headers["operation-location"]
        resp = requests.get(url=get_url, headers=self.headers["text"])
        data = resp.json()
        wait_time = 0
        while wait_time < 60:  # Wait for the answer from provider
            if data["status"] == "succeeded":
                sentences = data["tasks"]["extractiveSummarizationTasks"][0]["results"][
                    "documents"
                ][0]["sentences"]
                summary = " ".join([sentence["text"] for sentence in sentences])
                break
            time.sleep(6)
            wait_time += 6
            resp = requests.get(url=get_url, headers=self.headers["text"])
            data = resp.json()

        standarized_response = SummarizeDataClass(result=summary)

        return ResponseType[SummarizeDataClass](
            original_response= data,
            standarized_response= standarized_response
        )



    def ocr__ocr_tables_async__launch_job(self,
        file: BufferedReader,
        file_type: str,
        language: str
    ) -> AsyncLaunchJobResponseType:

        file_content = file.read()
        url = (f"{self.url['ocr_tables_async']}formrecognizer/documentModels/"
                f"prebuilt-layout:analyze?api-version=2022-01-30-preview")
        url = format_string_url_language(url, language, "locale", self.provider_name)

        response = requests.post(
            url, headers=self.headers["ocr_tables_async"], data=file_content
        )

        return AsyncLaunchJobResponseType(provider_job_id=response.headers.get("apim-request-id"))

    def ocr__ocr_tables_async__get_job_result(self,
        job_id: str
    ) -> AsyncBaseResponseType[OcrTablesAsyncDataClass]:

        headers = self.headers["ocr_tables_async"]
        url = (
            self.url["ocr_tables_async"]
            + f"formrecognizer/documentModels/prebuilt-layout/"
            f"analyzeResults/{job_id}?api-version=2022-01-30-preview"
        )
        response = requests.get(url, headers=headers)
        data = response.json()
        if data.get("error"):
            raise ProviderException(data.get("error"))
        if data["status"] == "succeeded":
            original_result = data["analyzeResult"]

            def microsoft_async(original_result):
                page_num = 1
                pages: Sequence[Page] = []
                num_pages = len(original_result["pages"])
                tables: Sequence[Table] = []
                for table in original_result["tables"]:
                    rows: Sequence[Row] = []
                    num_rows = table["rowCount"]
                    num_cols = table["columnCount"]
                    row_index = 0
                    cells: Sequence[Cell] = []
                    all_header = True  # all cells in a row are "header" kind
                    is_header = False
                    for cell in table["cells"]:
                        bounding_box = cell["boundingRegions"][0]["boundingBox"]
                        width = original_result["pages"][page_num - 1]["width"]
                        height = original_result["pages"][page_num - 1]["height"]

                        ocr_cell = Cell(
                            text=cell["content"],
                            row_span=cell["rowSpan"],
                            col_span=cell["columnSpan"],
                            bounding_box=BoundixBoxOCRTable(
                                height=(bounding_box[7] - bounding_box[3]) / height,
                                width=(bounding_box[2] - bounding_box[0]) / width,
                                left=bounding_box[1] / width,
                                top=bounding_box[0] / height,
                            ),
                        )
                        if (
                            "kind" not in cell.keys()
                            or "kind" in cell.keys()
                            and "Header" not in cell["kind"]
                        ):
                            all_header = False
                        current_row_index = cell["rowIndex"]
                        if current_row_index > row_index:
                            row_index = current_row_index
                            if all_header:
                                is_header = True
                            all_header = True
                            rows.append(Row(is_header=is_header, cells=cells))
                            cells = []
                        cells.append(ocr_cell)
                        current_page_num = cell["boundingRegions"][0]["pageNumber"]
                        if current_page_num > page_num:
                            page_num = current_page_num
                            pages.append(Page())
                            tables = []
                    ocr_table = Table(rows=rows, num_cols=num_cols, num_rows=num_rows)
                    tables.append(ocr_table)
                    ocr_page = Page(tables=tables)
                pages.append(ocr_page)
                standarized_response = OcrTablesAsyncDataClass(
                    pages=pages, num_pages=num_pages
                )
                return standarized_response.dict()

            standarized_response = microsoft_async(original_result)
            return AsyncResponseType[OcrTablesAsyncDataClass](
                original_response= data,
                standarized_response= standarized_response,
                provider_job_id= job_id
            )

        return AsyncPendingResponseType[OcrTablesAsyncDataClass](
            provider_job_id= job_id
        )


    def audio__speech_to_text_async__launch_job(
        self,
        file: BufferedReader,
        language: str,
        speakers : int
    ) -> AsyncLaunchJobResponseType:

        #check language
        if not language:
            raise LanguageException("Language not provided")
        wav_file, *_options = wav_converter(file, channels=1)
        content_url = upload_file_to_s3(wav_file, Path(file.name).stem + ".wav")

        headers = self.headers["speech"]
        headers["Content-Type"] = "application/json"

        config = {
            "contentUrls": [content_url],
            "properties": {
                "wordLevelTimestampsEnabled": True,
                "diarizationEnabled": True,
            },
            "locale": language,
            "displayName": "test batch transcription",
        }
        # if not profanity_filter:
        #     config["properties"]["profanityFilterMode"] = "Removed"

        response = requests.post(
            url=self.url["speech"], headers=headers, data=json.dumps(config)
        )
        print(response.json())
        if response.status_code == 201:
            result_location = response.headers["Location"]
            provider_id = result_location.split("/")[-1]
            return AsyncLaunchJobResponseType(provider_job_id=provider_id)
        else:
            raise Exception(response.json().get("message"))

    def audio__speech_to_text_async__get_job_result(self,
        provider_job_id: str
    ) -> AsyncBaseResponseType[SpeechToTextAsyncDataClass]:

        headers = self.headers["speech"]
        response = requests.get(
            url=f'{self.url["speech"]}/{provider_job_id}/files', headers=headers
        )
        print(response.json())
        original_response=None
        if response.status_code == 200:
            data = response.json()["values"]
            if data:
                files_urls = [
                    entry["links"]["contentUrl"]
                    for entry in data
                    if entry["kind"] == "Transcription"
                ]
                text = ""
                diarization_entries = []
                speakers = set()
                for file_url in files_urls:
                    response = requests.get(file_url, headers=headers)
                    original_response = response.json()
<<<<<<< HEAD
                    if not response.ok:
                        return AsyncErrorResponseType[SpeechToTextAsyncDataClass](
                            provider_job_id= provider_job_id
                        )    
                    print(json.dumps(original_response, indent=2))
                    data = original_response["combinedRecognizedPhrases"][0]
                    text += data["display"]
                    for recognized_status in original_response["recognizedPhrases"]:
                        if recognized_status["recognitionStatus"] == "Success":
                            speaker = recognized_status["speaker"]
                            for word_info in recognized_status["nBest"][0]["words"]:
                                speakers.add(speaker)
                                diarization_entries.append(
                                    SpeechDiarizationEntry(
                                        segment= word_info["word"],
                                        speaker=speaker,
                                        start_time= word_info["offset"].split('PT')[1][:-1],
                                        end_time= str(float(word_info["offset"].split('PT')[1][:-1])+ float(word_info["duration"].split('PT')[1][:-1])),
                                        confidence= float(word_info["confidence"])
                                    )
                                )
                diarization = SpeechDiarization(total_speakers=len(speakers), entries= diarization_entries)

                standarized_response = SpeechToTextAsyncDataClass(text=text, diarization=diarization)
=======
                    if response.status_code == 200:
                        data = original_response["combinedRecognizedPhrases"][0]
                        text += data["display"]
                    else:
                        error = original_response.get("message")
                        raise ProviderException(error)
                standarized_response = SpeechToTextAsyncDataClass(text=text)
>>>>>>> e9baacec
                return AsyncResponseType[SpeechToTextAsyncDataClass](
                    original_response= original_response,
                    standarized_response= standarized_response,
                    provider_job_id= provider_job_id
                )
            else:
                return AsyncPendingResponseType[SpeechToTextAsyncDataClass](
                    provider_job_id=provider_job_id
                )
        else:
<<<<<<< HEAD
            return AsyncErrorResponseType[SpeechToTextAsyncDataClass](
                provider_job_id=provider_job_id,
                error= response.json()
            )
=======
            error = response.json().get("message")
            raise ProviderException(error)
>>>>>>> e9baacec
<|MERGE_RESOLUTION|>--- conflicted
+++ resolved
@@ -1090,12 +1090,10 @@
                 for file_url in files_urls:
                     response = requests.get(file_url, headers=headers)
                     original_response = response.json()
-<<<<<<< HEAD
-                    if not response.ok:
-                        return AsyncErrorResponseType[SpeechToTextAsyncDataClass](
-                            provider_job_id= provider_job_id
-                        )    
-                    print(json.dumps(original_response, indent=2))
+                    if response.status_code != 200:
+                        error = original_response.get("message")
+                        raise ProviderException(error)
+
                     data = original_response["combinedRecognizedPhrases"][0]
                     text += data["display"]
                     for recognized_status in original_response["recognizedPhrases"]:
@@ -1115,15 +1113,6 @@
                 diarization = SpeechDiarization(total_speakers=len(speakers), entries= diarization_entries)
 
                 standarized_response = SpeechToTextAsyncDataClass(text=text, diarization=diarization)
-=======
-                    if response.status_code == 200:
-                        data = original_response["combinedRecognizedPhrases"][0]
-                        text += data["display"]
-                    else:
-                        error = original_response.get("message")
-                        raise ProviderException(error)
-                standarized_response = SpeechToTextAsyncDataClass(text=text)
->>>>>>> e9baacec
                 return AsyncResponseType[SpeechToTextAsyncDataClass](
                     original_response= original_response,
                     standarized_response= standarized_response,
@@ -1134,12 +1123,5 @@
                     provider_job_id=provider_job_id
                 )
         else:
-<<<<<<< HEAD
-            return AsyncErrorResponseType[SpeechToTextAsyncDataClass](
-                provider_job_id=provider_job_id,
-                error= response.json()
-            )
-=======
             error = response.json().get("message")
-            raise ProviderException(error)
->>>>>>> e9baacec
+            raise ProviderException(error)
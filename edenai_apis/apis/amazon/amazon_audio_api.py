--- conflicted
+++ resolved
@@ -1,22 +1,13 @@
-import base64
 import json
-<<<<<<< HEAD
-import urllib
-import uuid
-from io import BytesIO
-from pathlib import Path
-from typing import Optional
-
-=======
-from pathlib import Path
-from typing import Optional, Literal
 import urllib
 import uuid
 import base64
 import requests
 from io import BufferedReader, BytesIO
 from botocore.exceptions import BotoCoreError, ClientError
->>>>>>> 51328790
+from pathlib import Path
+from typing import Optional
+
 from edenai_apis.apis.amazon.helpers import (
     generate_right_ssml_text,
     get_right_audio_support_and_sampling_rate,
@@ -45,14 +36,11 @@
 from edenai_apis.utils.upload_s3 import upload_file_bytes_to_s3, USER_PROCESS, get_s3_file_url, URL_LONG_PERIOD, \
     get_cloud_front_file_url, s3_client_load
 
-<<<<<<< HEAD
-=======
 from .config import audio_voices_ids, storage_clients
 from edenai_apis.features.audio import TextToSpeechAsyncDataClass
 from edenai_apis.loaders.data_loader import ProviderDataEnum
 from edenai_apis.loaders.loaders import load_provider
 
->>>>>>> 51328790
 
 class AmazonAudioApi(AudioInterface):
     def audio__text_to_speech(

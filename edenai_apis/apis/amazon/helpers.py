import json
import urllib
from io import BufferedReader
from time import time
from typing import Dict, List, Optional, TypeVar, Sequence, Union
from pathlib import Path
import requests
from edenai_apis.features.ocr.custom_document_parsing_async.custom_document_parsing_async_dataclass import CustomDocumentParsingAsyncBoundingBox, CustomDocumentParsingAsyncDataClass, CustomDocumentParsingAsyncItem
from edenai_apis.features.text.custom_named_entity_recognition.custom_named_entity_recognition_dataclass import CustomNamedEntityRecognitionDataClass
from trp import Document

from edenai_apis.features.ocr import (
    BoundixBoxOCRTable,
    Cell,
    OcrTablesAsyncDataClass,
    Page,
    Row,
    Table,
)
from edenai_apis.loaders.data_loader import ProviderDataEnum
from edenai_apis.loaders.loaders import load_provider
from edenai_apis.utils.exception import ProviderException

from edenai_apis.utils.types import (
    AsyncBaseResponseType,
    AsyncPendingResponseType,
    AsyncResponseType,
    ResponseType,
)

from .config import clients, storage_clients


def check_webhook_result(job_id: str, api_settings: dict) -> Dict:
    """Try get result on webhook.site with job id

    Args:
        job_id (str): async job id to get result to

    Returns:
        Dict: Result dict
    """
    webhook_token = api_settings["webhook_token"]
    api_key = api_settings["webhook_api_key"]
    webhook_get_url = (
        f"https://webhook.site/token/{webhook_token}/requests"
        + f"?sorting=newest&query={urllib.parse.quote_plus('content:'+str(job_id))}"
    )
    webhook_response = requests.get(url=webhook_get_url, headers={"Api-Key": api_key})
    response_status = webhook_response.status_code
    try:
        if response_status != 200 or len(
            webhook_response.json()["data"]
        ) == 0:
            print("status", response_status)
            print("webhook_response.text", webhook_response.text)
            return None, response_status
        return json.loads(webhook_response.json()["data"][0]["content"]), response_status
    except Exception:
        return None, response_status


def amazon_ocr_tables_parser(original_result) -> OcrTablesAsyncDataClass:
    document = Document(original_result)
    pages: Sequence[Page] = []
    num_pages = 0
    for page in document.pages:
        num_pages += 1
        tables: Sequence[Table] = []
        for table in page.tables:
            ocr_num_rows = 0
            rows: Sequence[Row] = []
            ocr_num_cols = 0
            for row in table.rows:
                num_col = 0
                ocr_num_rows += 1
                is_header = False
                cells: Sequence[Cell] = []
                for cell in row.cells:
                    num_col += 1
                    ocr_cell = Cell(
                        text=cell.text,
                        row_span=cell.rowSpan,
                        col_span=cell.columnSpan,
                        bounding_box=BoundixBoxOCRTable(
                            left=cell.geometry.boundingBox.left,
                            top=cell.geometry.boundingBox.top,
                            width=cell.geometry.boundingBox.width,
                            height=cell.geometry.boundingBox.height,
                        ),
                    )
                    if "COLUMN_HEADER" in cell.entityTypes:
                        is_header = True
                    cells.append(ocr_cell)
                ocr_row = Row(cells=cells, is_header=is_header)
                rows.append(ocr_row)
                ocr_num_cols = max(num_col, ocr_num_cols)
            ocr_table = Table(rows=rows, num_cols=ocr_num_cols, num_rows=ocr_num_rows)
            tables.append(ocr_table)
        ocr_page = Page(tables=tables)
        pages.append(ocr_page)
    standardized_response = OcrTablesAsyncDataClass(pages=pages, num_pages=num_pages)
    return standardized_response


T = TypeVar("T")

# Video analysis async
def _upload_video_file_to_amazon_server(file: BufferedReader, file_name: str, api_settings : Dict):
    """
    :param video:       String that contains the video file path
    :return:            String that contains the filename on the server
    """
    # Store file in an Amazon server
    file_extension = file.name.split(".")[-1]
    filename = str(int(time())) + file_name.stem + "_video_." + file_extension
    storage_clients(api_settings)["video"].meta.client.upload_fileobj(file, api_settings['bucket_video'], filename)

    return filename


def amazon_launch_video_job(file: BufferedReader, feature: str):
    api_settings = load_provider(ProviderDataEnum.KEY, "amazon")
    # Upload video to amazon server
    filename = _upload_video_file_to_amazon_server(file, Path(file.name), api_settings)

    # Get response
    role = api_settings['role']
    topic = api_settings['topic_video']
    bucket = api_settings['bucket_video']

    features = {
        "LABEL": clients(api_settings)["video"].start_label_detection(
            Video={"S3Object": {"Bucket": bucket, "Name": filename}},
            NotificationChannel={
                "RoleArn": role,
                "SNSTopicArn": topic,
            },
        ),
        "TEXT": clients(api_settings)["video"].start_text_detection(
            Video={"S3Object": {"Bucket": bucket, "Name": filename}},
            NotificationChannel={
                "RoleArn": role,
                "SNSTopicArn": topic,
            },
        ),
        "FACE": clients(api_settings)["video"].start_face_detection(
            Video={"S3Object": {"Bucket": bucket, "Name": filename}},
            NotificationChannel={
                "RoleArn": role,
                "SNSTopicArn": topic,
            },
        ),
        "PERSON": clients(api_settings)["video"].start_person_tracking(
            Video={"S3Object": {"Bucket": bucket, "Name": filename}},
            NotificationChannel={
                "RoleArn": role,
                "SNSTopicArn": topic,
            },
        ),
        "EXPLICIT": clients(api_settings)["video"].start_content_moderation(
            Video={"S3Object": {"Bucket": bucket, "Name": filename}},
            NotificationChannel={
                "RoleArn": role,
                "SNSTopicArn": topic,
            },
        ),
    }
    response = features.get(feature)
    # return job id
    job_id = response["JobId"]
    return job_id


def amazon_video_response_formatter(
    response: Dict, standardized_response: T, provider_job_id: str
) -> AsyncBaseResponseType[T]:
    if response["JobStatus"] == "SUCCEEDED":
        return AsyncResponseType[T](
            original_response=response,
            standardized_response=standardized_response,
            provider_job_id=provider_job_id,
        )
    elif response["JobStatus"] == "IN_PROGRESS":
        return AsyncPendingResponseType[T](provider_job_id=provider_job_id)
    elif response["JobStatus"] == "FAILED":
        error: Optional[str] = response.get("StatusMessage")
        raise ProviderException(error)
    raise ProviderException("Amazon did not return a JobStatus")


def amazon_custom_document_parsing_formatter(
    pages: List[dict],
) -> ResponseType[CustomDocumentParsingAsyncDataClass]:
    """
    Take response form amazon by pages
    Return custom document parser dataclass
    """
    items = []
    for index, page in enumerate(pages):
        for block in page["Blocks"]:
            if block["BlockType"] == "QUERY_RESULT":
                bounding_box = CustomDocumentParsingAsyncBoundingBox(
                    left=block["Geometry"]["BoundingBox"]["Left"],
                    top=block["Geometry"]["BoundingBox"]["Top"],
                    width=block["Geometry"]["BoundingBox"]["Width"],
                    height=block["Geometry"]["BoundingBox"]["Height"],
                )
                query = query_answer_result(page["Blocks"], block["Id"])
                item = CustomDocumentParsingAsyncItem(
                    confidence=block["Confidence"],
                    value=block["Text"],
<<<<<<< HEAD
                    query = query,
=======
>>>>>>> b9b96937
                    page=block.get("Page", index+1),
                    bounding_box=bounding_box,
                )
                items.append(item)
    return CustomDocumentParsingAsyncDataClass(items=items)


def query_answer_result(page :List[dict], identifier: str):
    """
    Retrieve the text of a query based on its relationship ID.
    
    Parameters:
        page (List[dict]): List of blocks, each representing a query or answer.
        identifier (str): The relationship ID to match against.
        
    Returns:
        str: The text of the query with a matching relationship ID. If no match is found, returns None.
    """
    queries = [q for q in page if q["BlockType"] == "QUERY"]
    for query in queries:
        relationships = query.get("Relationships")
        if relationships:
            first_relation_id = relationships[0]['Ids'][0]
            if first_relation_id == identifier:
                return query["Query"]["Text"]
    return None<|MERGE_RESOLUTION|>--- conflicted
+++ resolved
@@ -210,10 +210,7 @@
                 item = CustomDocumentParsingAsyncItem(
                     confidence=block["Confidence"],
                     value=block["Text"],
-<<<<<<< HEAD
                     query = query,
-=======
->>>>>>> b9b96937
                     page=block.get("Page", index+1),
                     bounding_box=bounding_box,
                 )

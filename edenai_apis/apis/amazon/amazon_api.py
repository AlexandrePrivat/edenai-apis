import datetime
import json
from io import BufferedReader, BytesIO
from pprint import pprint
from time import time
from typing import Sequence
import base64
import uuid

import urllib
from pathlib import Path
from pdf2image.pdf2image import convert_from_bytes
from PIL import Image as Img

from edenai_apis.features.base_provider.provider_api import ProviderApi
from edenai_apis.apis.amazon.helpers import content_processing
from edenai_apis.features import Audio, Video, Text, Image, Ocr, Translation
from edenai_apis.features.audio import (
    SpeechToTextAsyncDataClass,
    TextToSpeechDataClass,
    SpeechDiarization,
    SpeechDiarizationEntry
)
from edenai_apis.features.ocr import (
    OcrTablesAsyncDataClass,
    Bounding_box,
    OcrDataClass,
    InfosIdentityParserDataClass,
    InfoCountry,
    get_info_country,
)
from edenai_apis.features.image import (
    ObjectItem,
    ObjectDetectionDataClass,
    FaceFeatures,
    FaceAccessories,
    FaceBoundingBox,
    FaceDetectionDataClass,
    FaceEmotions,
    FaceFacialHair,
    FaceItem,
    FaceLandmarks,
    FaceQuality,
    FacePoses,
    ExplicitContentDataClass,
    ExplicitItem,
)
from edenai_apis.features.ocr.identity_parser.identity_parser_dataclass import IdentityParserDataClass, ItemIdentityParserDataClass, format_date
from edenai_apis.features.text import (
    InfosKeywordExtractionDataClass,
    KeywordExtractionDataClass,
    SentimentAnalysisDataClass,
    InfosNamedEntityRecognitionDataClass,
    NamedEntityRecognitionDataClass,
    InfosSyntaxAnalysisDataClass,
    SyntaxAnalysisDataClass,
)
from edenai_apis.features.text.sentiment_analysis.sentiment_analysis_dataclass import SegmentSentimentAnalysisDataClass
from edenai_apis.features.translation import (
    InfosLanguageDetectionDataClass,
    LanguageDetectionDataClass,
    AutomaticTranslationDataClass,
)
from edenai_apis.features.video import (
    FaceAttributes,
    FaceDetectionAsyncDataClass,
    LandmarksVideo,
    VideoBoundingBox,
    VideoFace,
    VideoFacePoses,
    LabelDetectionAsyncDataClass,
    VideoLabel,
    VideoLabelBoundingBox,
    VideoLabelTimeStamp,
    TextDetectionAsyncDataClass,
    VideoText,
    VideoTextBoundingBox,
    VideoTextFrames,
    ContentNSFW,
    ExplicitContentDetectionAsyncDataClass,
    PersonTracking,
    PersonTrackingAsyncDataClass,
    VideoTrackingBoundingBox,
    VideoTrackingPerson,
)
from edenai_apis.utils.audio import wav_converter
from edenai_apis.utils.exception import (
    ProviderException,
    LanguageException
)
from edenai_apis.utils.types import (
    AsyncLaunchJobResponseType,
    AsyncPendingResponseType,
    AsyncBaseResponseType,
    ResponseType,
    AsyncResponseType,
)

from .config import clients, audio_voices_ids, tags, storage_clients, api_settings

from .helpers import (
    check_webhook_result,
    amazon_launch_video_job,
    amazon_video_response_formatter,
    amazon_ocr_tables_parser
)

from botocore.exceptions import ClientError, ParamValidationError

class AmazonApi(
    ProviderApi,
    Image,
    Ocr,
    Text,
    Translation,
    Video,
    Audio,
):
    provider_name = "amazon"

    def image__object_detection(
        self, file: BufferedReader
    ) -> ResponseType[ObjectDetectionDataClass]:

        file_content = file.read()
        # Getting API response
        original_response = clients["image"].detect_labels(
            Image={"Bytes": file_content}, MinConfidence=70
        )
        # Standarization
        items = []
        for object_label in original_response.get("Labels"):

            if object_label.get("Instances"):
                bounding_box = object_label.get("Instances")[0].get("BoundingBox")
                x_min, x_max = (
                    bounding_box.get("Left"),
                    bounding_box.get("Left") + bounding_box.get("Width"),
                )
                y_min, y_max = (
                    bounding_box.get("Top"),
                    bounding_box.get("Top") + bounding_box.get("Height"),
                )
            else:
                x_min, x_max, y_min, y_max = None, None, None, None

            items.append(
                ObjectItem(
                    label=object_label.get("Name"),
                    confidence=object_label.get("Confidence") / 100,
                    x_min=x_min,
                    x_max=x_max,
                    y_min=y_min,
                    y_max=y_max,
                )
            )

        return ResponseType[ObjectDetectionDataClass](
            original_response=original_response,
            standarized_response=ObjectDetectionDataClass(items=items),
        )

    def image__face_detection(
        self, file: BufferedReader
    ) -> ResponseType[FaceDetectionDataClass]:
        file_content = file.read()

        # Getting Response
        original_response = clients["image"].detect_faces(
            Image={"Bytes": file_content}, Attributes=["ALL"]
        )

        # Standarize Response
        faces_list = []
        for face in original_response.get("FaceDetails", []):

            # Age
            age_output = None
            age_range = face.get("AgeRange")
            if age_range:
                age_output = (
                    age_range.get("Low", 0.0) + age_range.get("High", 100)
                ) / 2

            # features
            features = FaceFeatures(
                eyes_open=face.get("eyes_open", {}).get("Confidence", 0.0) / 100,
                smile=face.get("smile", {}).get("Confidence", 0.0) / 100,
                mouth_open=face.get("mouth_open", {}).get("Confidence", 0.0) / 100,
            )

            # accessories
            accessories = FaceAccessories(
                sunglasses=face.get("Sunglasses", {}).get("Confidence", 0.0) / 100,
                eyeglasses=face.get("Eyeglasses", {}).get("Confidence", 0.0) / 100,
            )

            # facial hair
            facial_hair = FaceFacialHair(
                moustache=face.get("Mustache", {}).get("Confidence", 0.0) / 100,
                beard=face.get("Beard", {}).get("Confidence", 0.0) / 100,
            )

            # quality
            quality = FaceQuality(
                brightness=face.get("Quality").get("Brightness", 0.0) / 100,
                sharpness=face.get("Quality").get("Sharpness", 0.0) / 100,
            )

            # emotions
            emotion_output = {}
            for emo in face.get("Emotions", []):
                normalized_emo = emo.get("Confidence", 0.0) * 100
                if emo.get("Type"):
                    if emo.get("Type").lower() == "happy":  # normalise keywords
                        emo["Type"] = "happiness"
                    emotion_output[emo.get("Type").lower()] = content_processing(
                        normalized_emo
                    )
            emotions = FaceEmotions(
                anger=emotion_output.get("angry"),
                surprise=emotion_output.get("surprise"),
                fear=emotion_output.get("fear"),
                sorrow=emotion_output.get("sadness"),
                confusion=emotion_output.get("confused"),
                calm=emotion_output.get("calm"),
                disgust=emotion_output.get("disgsusted"),
                joy=emotion_output.get("happiness"),
            )

            # landmarks
            landmarks_output = {}
            for land in face.get("Landmarks"):
                if land.get("Type") and land.get("X") and land.get("Y"):
                    landmarks_output[land.get("Type")] = [land.get("X"), land.get("Y")]

            landmarks = FaceLandmarks(
                left_eye=landmarks_output.get("eye_left", []),
                left_eye_top=landmarks_output.get("eye_leftUp", []),
                left_eye_right=landmarks_output.get("lefteye_right", []),
                left_eye_bottom=landmarks_output.get("leftEyeDown", []),
                left_eye_left=landmarks_output.get("leftEyeLeft", []),
                right_eye=landmarks_output.get("eye_right", []),
                right_eye_top=landmarks_output.get("eye_rightUp", []),
                right_eye_right=landmarks_output.get("eye_rightRight", []),
                right_eye_bottom=landmarks_output.get("rightEyeDown", []),
                right_eye_left=landmarks_output.get("rightEyeLeft", []),
                left_eyebrow_left=landmarks_output.get("leftEyeBrowLeft", []),
                left_eyebrow_right=landmarks_output.get("leftEyeBrowRight", []),
                left_eyebrow_top=landmarks_output.get("leftEyeBrowUp", []),
                right_eyebrow_left=landmarks_output.get("rightEyeBrowLeft", []),
                right_eyebrow_right=landmarks_output.get("rightEyeBrowRight", []),
                right_eyebrow_top=landmarks_output.get("rightEyeBrowUp", []),
                left_pupil=landmarks_output.get("leftPupil", []),
                right_pupil=landmarks_output.get("rightPupil", []),
                nose_tip=landmarks_output.get("nose", []),
                nose_bottom_right=landmarks_output.get("noseRight", []),
                nose_bottom_left=landmarks_output.get("noseLeft", []),
                mouth_left=landmarks_output.get("mouth_left", []),
                mouth_right=landmarks_output.get("mouth_right", []),
                mouth_top=landmarks_output.get("mouthUp", []),
                mouth_bottom=landmarks_output.get("mouthDown", []),
                chin_gnathion=landmarks_output.get("chinBottom", []),
                upper_jawline_left=landmarks_output.get("upperJawlineLeft", []),
                mid_jawline_left=landmarks_output.get("midJawlineLeft", []),
                mid_jawline_right=landmarks_output.get("midJawlineRight", []),
                upper_jawline_right=landmarks_output.get("upperJawlineRight", []),
            )
            poses = FacePoses(
                roll=face.get("Pose", {}).get("Roll"),
                yaw=face.get("Pose", {}).get("Yaw"),
                pitch=face.get("Pose", {}).get("Pitch"),
            )

            faces_list.append(
                FaceItem(
                    age=age_output,
                    gender=face.get("Gender", {}).get("Value"),
                    facial_hair=facial_hair,
                    features=features,
                    accessories=accessories,
                    quality=quality,
                    emotions=emotions,
                    landmarks=landmarks,
                    poses=poses,
                    confidence=face.get("Confidence", 0.0) / 100,
                    bounding_box=FaceBoundingBox(
                        x_min=face.get("BoundingBox", {}).get("Left", 0.0),
                        x_max=face.get("BoundingBox", {}).get("Left", 0.0)
                        + face.get("BoundingBox", {}).get("Width", 0.0),
                        y_min=face.get("BoundingBox", {}).get("Top", 0.0),
                        y_max=face.get("BoundingBox", {}).get("Top", 0.0)
                        + face.get("BoundingBox", {}).get("Height", 0.0),
                    ),
                )
            )

        standarized_response = FaceDetectionDataClass(items=faces_list)
        return ResponseType[FaceDetectionDataClass](
            original_response=original_response,
            standarized_response=standarized_response,
        )

    def image__explicit_content(
        self, file: BufferedReader
    ) -> ResponseType[ExplicitContentDataClass]:
        file_content = file.read()
        response = clients["image"].detect_moderation_labels(
            Image={"Bytes": file_content}, MinConfidence=20
        )

        items = []
        for label in response.get("ModerationLabels"):
            items.append(
                ExplicitItem(
                    label=label.get("Name"),
                    likelihood=content_processing(label.get("Confidence")),
                )
            )

        standarized_response = ExplicitContentDataClass(items=items)

        return ResponseType[ExplicitContentDataClass](
            original_response=response, standarized_response=standarized_response
        )

    def ocr__ocr(
        self, file: BufferedReader, language: str
    ) -> ResponseType[OcrDataClass]:
        file_content = file.read()

        try:
            response = clients["textract"].detect_document_text(
                Document={
                    "Bytes": file_content,
                    "S3Object": {"Bucket": api_settings["bucket"], "Name": file.name},
                }
            )
        except Exception as amazon_call_exception:
            raise ProviderException(str(amazon_call_exception))

        final_text = ""
        output_value = json.dumps(response, ensure_ascii=False)
        original_response = json.loads(output_value)
        boxes: Sequence[Bounding_box] = []

        # Get region of text
        for region in original_response.get("Blocks"):
            if region.get("BlockType") == "LINE":
                # Read line by region
                final_text += " " + region.get("Text")

            if region.get("BlockType") == "WORD":
                boxes.append(
                    Bounding_box(
                        text=region.get("Text"),
                        left=region["Geometry"]["BoundingBox"]["Left"],
                        top=region["Geometry"]["BoundingBox"]["Top"],
                        width=region["Geometry"]["BoundingBox"]["Width"],
                        height=region["Geometry"]["BoundingBox"]["Height"],
                    )
                )

        standardized = OcrDataClass(
            text=final_text.replace("\n", " ").strip(), bounding_boxes=boxes
        )

        return ResponseType[OcrDataClass](
            original_response=original_response, standarized_response=standardized
        )

    def ocr__identity_parser(self, file: BufferedReader, filename: str) -> ResponseType[IdentityParserDataClass]:
        original_response = clients.get('textract').analyze_id(DocumentPages=[{
            "Bytes": file.read(),
            "S3Object": { 'Bucket': api_settings['bucket'], 'Name': filename}
        }])

        items = []
        for document in original_response['IdentityDocuments']:
            infos = {}
            infos['given_names'] = []
            for field in document['IdentityDocumentFields']:
                field_type = field['Type']['Text']
                confidence = round(field['ValueDetection']['Confidence'] / 100, 2)
                value = field['ValueDetection']['Text'] if field['ValueDetection']['Text'] != "" else None
                if field_type == 'LAST_NAME':
                    infos['last_name'] = ItemIdentityParserDataClass(
                        value=value,
                        confidence=confidence
                        )
                elif field_type in ('FIRST_NAME', 'MIDDLE_NAME') and value:
                    infos['given_names'].append(ItemIdentityParserDataClass(
                        value=value,
                        confidence=confidence
                        ))
                elif field_type == 'DOCUMENT_NUMBER':
                    infos['document_id'] = ItemIdentityParserDataClass(
                        value=value,
                        confidence=confidence
                        )
                elif field_type == 'EXPIRATION_DATE':
                    value = field['ValueDetection'].get('NormalizedValue', {}).get('Value')
                    infos['expire_date'] = ItemIdentityParserDataClass(
                        value=format_date(value, '%Y-%m-%dT%H:%M:%S'),
                        confidence=confidence
                        )
                elif field_type == 'DATE_OF_BIRTH':
                    value = field['ValueDetection'].get('NormalizedValue', {}).get('Value')
                    infos['birth_date'] = ItemIdentityParserDataClass(
                        value=format_date(value, '%Y-%m-%dT%H:%M:%S'),
                        confidence=confidence
                        )
                elif field_type == 'DATE_OF_ISSUE':
                    value = field['ValueDetection'].get('NormalizedValue', {}).get('Value')
                    infos['issuance_date'] = ItemIdentityParserDataClass(
                        value=format_date(value, '%Y-%m-%dT%H:%M:%S'),
                        confidence=confidence
                        )
                elif field_type == 'ID_TYPE':
                    infos['document_type'] = ItemIdentityParserDataClass(
                        value=value,
                        confidence=confidence
                        )
                elif field_type == 'ADDRESS':
                    infos['address'] = ItemIdentityParserDataClass(
                        value=value,
                        confidence=confidence
                        )
                elif field_type == 'COUNTY' and value:
                    infos['country'] = get_info_country(InfoCountry.NAME, value)
                    infos['country']['confidence'] = confidence
                elif field_type == 'MRZ_CODE':
                    infos['mrz'] = ItemIdentityParserDataClass(value=value, confidence=confidence)

            items.append(infos)

            pprint(items)

        standarized_response = IdentityParserDataClass(extracted_data=items)

        return ResponseType[IdentityParserDataClass](
            original_response=original_response,
            standarized_response=standarized_response
        )


    def text__sentiment_analysis(
        self, language: str, text: str
    ) -> ResponseType[SentimentAnalysisDataClass]:
        # Getting response
        try:
            response = clients["text"].detect_sentiment(
                Text=text, LanguageCode=language
            )
        except ClientError as exc:
            if "languageCode" in str(exc):
                raise LanguageException(str(exc))

        # Analysing response

        best_sentiment = {
            "general_sentiment": None,
            "general_sentiment_rate": 0,
            "items": []
        }
        
        for key in response["SentimentScore"]:
            if key == 'Mixed':
                continue

            if best_sentiment['general_sentiment_rate'] <= response["SentimentScore"][key]:
                best_sentiment["general_sentiment"] = key
                best_sentiment['general_sentiment_rate'] = response["SentimentScore"][key]

        standarize = SentimentAnalysisDataClass(
            general_sentiment=best_sentiment['general_sentiment'],
            general_sentiment_rate=best_sentiment['general_sentiment_rate'],
            items=[]
        )

        return ResponseType[SentimentAnalysisDataClass](
            original_response=response, standarized_response=standarize
        )

    def text__keyword_extraction(
        self, language: str, text: str
    ) -> ResponseType[KeywordExtractionDataClass]:
        # Getting response
        try:
            response = clients["text"].detect_key_phrases(
                Text=text, LanguageCode=language
            )
        except ClientError as exc:
            if "languageCode" in str(exc):
                raise LanguageException(str(exc))

        # Analysing response
        items: Sequence[InfosKeywordExtractionDataClass] = []
        for key_phrase in response["KeyPhrases"]:
            items.append(
                InfosKeywordExtractionDataClass(
                    keyword=key_phrase["Text"], importance=key_phrase["Score"]
                )
            )

        standarized_response = KeywordExtractionDataClass(items=items)

        return ResponseType[KeywordExtractionDataClass](
            original_response=response, standarized_response=standarized_response
        )

    def text__named_entity_recognition(
        self, language: str, text: str
    ) -> ResponseType[NamedEntityRecognitionDataClass]:
        # Getting response
        try:
            response = clients["text"].detect_entities(Text=text, LanguageCode=language)
        except ClientError as exc:
            if "languageCode" in str(exc):
                raise LanguageException(str(exc))

        items: Sequence[InfosNamedEntityRecognitionDataClass] = []
        for ent in response["Entities"]:

            items.append(
                InfosNamedEntityRecognitionDataClass(
                    entity=ent["Text"],
                    importance=ent["Score"],
                    category=ent["Type"],
                )
            )

        standardized = NamedEntityRecognitionDataClass(items=items)

        return ResponseType[NamedEntityRecognitionDataClass](
            original_response=response, standarized_response=standardized
        )

    def text__syntax_analysis(
        self, language: str, text: str
    ) -> ResponseType[SyntaxAnalysisDataClass]:

        # Getting response
        try:
            response = clients["text"].detect_syntax(Text=text, LanguageCode=language)
        except ClientError as exc:
            if "languageCode" in str(exc):
                raise LanguageException(str(exc))

        # Create output TextSyntaxAnalysis object

        items: Sequence[InfosSyntaxAnalysisDataClass] = []

        # Analysing response
        #
        # Getting syntax detected of word and its score of confidence
        for ent in response["SyntaxTokens"]:
            tag = tags[ent["PartOfSpeech"]["Tag"]]
            items.append(
                InfosSyntaxAnalysisDataClass(
                    word=ent["Text"],
                    importance=ent["PartOfSpeech"]["Score"],
                    tag=tag,
                )
            )

        standarized_response = SyntaxAnalysisDataClass(items=items)

        return ResponseType[SyntaxAnalysisDataClass](
            original_response=response, standarized_response=standarized_response
        )

    def translation__language_detection(
        self, text: str
    ) -> ResponseType[LanguageDetectionDataClass]:
        response = clients["text"].detect_dominant_language(Text=text)

        # Create output TextDetectLanguage object
        # Analyze response
        # Getting the language's code detected and its score of confidence
        items: Sequence[InfosLanguageDetectionDataClass] = []
        if len(response["Languages"]) > 0:
            for lang in response["Languages"]:
                items.append(
                    InfosLanguageDetectionDataClass(
                        language=lang["LanguageCode"], confidence=lang["Score"]
                    )
                )

        standarized_response = LanguageDetectionDataClass(items=items)

        return ResponseType[LanguageDetectionDataClass](
            original_response=response, standarized_response=standarized_response
        )

    def translation__automatic_translation(
        self, source_language: str, target_language: str, text: str
    ) -> ResponseType[AutomaticTranslationDataClass]:
        try:
            response = clients["translate"].translate_text(
                Text=text,
                SourceLanguageCode=source_language,
                TargetLanguageCode=target_language,
            )
        except ParamValidationError as exc:
            if "SourceLanguageCode" in str(exc):
                raise LanguageException(str(exc))

        standardized: AutomaticTranslationDataClass
        if response["TranslatedText"] != "":
            standardized = AutomaticTranslationDataClass(text=response["TranslatedText"])

        return ResponseType[AutomaticTranslationDataClass](
            original_response=response, standarized_response=standardized.dict()
        )

    def audio__text_to_speech(
        self, language: str, text: str, option: str
    ) -> ResponseType[TextToSpeechDataClass]:

        formated_language = language
        voiceid = audio_voices_ids[formated_language][option]

        response = clients["texttospeech"].synthesize_speech(
            VoiceId=voiceid, OutputFormat="mp3", Text=text
        )

        # convert 'StreamBody' to b64
        audio_file = base64.b64encode(response["AudioStream"].read()).decode("utf-8")
        voice_type = 1

        standarized_response = TextToSpeechDataClass(
            audio=audio_file, voice_type=voice_type
        )
        return ResponseType[TextToSpeechDataClass](
            original_response={}, standarized_response=standarized_response
        )

    def ocr__ocr_tables_async__launch_job(
        self, file: BufferedReader, file_type: str, language: str
    ) -> AsyncLaunchJobResponseType:
        file_content = file.read()

        # upload file first
        storage_clients["textract"].Bucket(api_settings['bucket']).put_object(
            Key=file.name, Body=file_content
        )

        response = clients["textract"].start_document_analysis(
            DocumentLocation={
                "S3Object": {"Bucket": api_settings['bucket'], "Name": file.name},
            },
            FeatureTypes=[
                "TABLES",
            ],
            NotificationChannel={
                "SNSTopicArn": api_settings['topic'],
                "RoleArn": api_settings['role'],
            },
        )

        return AsyncLaunchJobResponseType(
            provider_job_id=response["JobId"]
        )

    def ocr__ocr_tables_async__get_job_result(
        self, job_id: str
    ) -> AsyncBaseResponseType[OcrTablesAsyncDataClass]:
        # Getting results from webhook.site
        data = check_webhook_result(job_id)
        if data is None :
            return AsyncPendingResponseType[OcrTablesAsyncDataClass](
                provider_job_id=job_id
            )

        msg = json.loads(data.get("Message"))
        # ref: https://docs.aws.amazon.com/textract/latest/dg/async-notification-payload.html
        job_id = msg["JobId"]

        if msg["Status"] == "SUCCEEDED":
            original_result = clients["textract"].get_document_analysis(JobId=job_id)

            standarized_response = amazon_ocr_tables_parser(original_result)
            return AsyncResponseType[OcrTablesAsyncDataClass](
                original_response=original_result,
                standarized_response=standarized_response,
                provider_job_id=job_id,
            )
        elif msg["Status"] == "PROCESSING":
            return AsyncPendingResponseType[OcrTablesAsyncDataClass](provider_job_id=job_id)

        else:
            original_result = clients["textract"].get_document_analysis(JobId=job_id)
            if original_result.get("JobStatus") == "FAILED":
                error = original_result.get("StatusMessage")
                raise ProviderException(error)


    # Speech to text async
    def _upload_audio_file_to_amazon_server(
        self, file: BufferedReader, file_name: str
    ) -> str:
        """
        :param audio_path:  String that contains the audio file path
        :return:            String that contains the filename on the server
        """
        # Store file in an Amazon server
        filename = str(int(time())) + "_" + str(file_name)
        storage_clients["speech"].meta.client.upload_fileobj(
            file, 
            api_settings['bucket'], 
            filename
        )

        return filename

    def _create_vocabulary(self, language:str, list_vocabs: list):
        list_vocabs = ["-".join(vocab.strip().split()) for vocab in list_vocabs]
        vocab_name = str(uuid.uuid4())
        try:
            clients["speech"].create_vocabulary(
            LanguageCode = language,
            VocabularyName = vocab_name,
            Phrases = list_vocabs
        )
        except Exception as exc:
            raise ProviderException(str(exc)) from exc

        return vocab_name

    def _launch_transcribe(
        self, filename:str, frame_rate, 
        language:str, speakers: int, vocab_name:str=None,
        initiate_vocab:bool= False):
        params = {
            "TranscriptionJobName" : filename,
            "Media" : {"MediaFileUri": api_settings["storage_url"] + filename},
            "MediaFormat" : "wav",
            "LanguageCode" : language,
            "MediaSampleRateHertz" : frame_rate,
            "Settings" : {
                "ShowSpeakerLabels": True,
                "ChannelIdentification": False,
                "MaxSpeakerLabels" : speakers
            }
        }
        if not language:
            del params["LanguageCode"]
            params.update({
                "IdentifyLanguage" : True
            })
        if vocab_name:
            params["Settings"].update({
                "VocabularyName": vocab_name
            })
            if initiate_vocab:
                params["checked"]= False
                extention_index = filename.rfind(".")
                filename = f"{filename[:-(len(filename) - extention_index)]}_settings.txt"
                storage_clients["speech"].meta.client.put_object(
                    Bucket=api_settings['bucket'], 
                    Body=json.dumps(params).encode(), 
                    Key=filename
                )
                return 
        try:
            clients["speech"].start_transcription_job(**params)
        except KeyError as exc:
            raise ProviderException(str(exc)) from exc


    def audio__speech_to_text_async__launch_job(
        self, file: BufferedReader, language: str, speakers : int,
        profanity_filter: bool, vocabulary: list
    ) -> AsyncLaunchJobResponseType:
        # Convert audio file in wav
        wav_file, frame_rate = wav_converter(file)[0:2]
        filename = self._upload_audio_file_to_amazon_server(
            wav_file, Path(file.name).stem + ".wav"
        )
        if vocabulary:
            vocab_name = self._create_vocabulary(language, vocabulary)
            self._launch_transcribe(filename, frame_rate, language, speakers, vocab_name, True)
            return AsyncLaunchJobResponseType(
                provider_job_id=f"{filename}EdenAI{vocab_name}"
            )

        self._launch_transcribe(filename, frame_rate, language, speakers)
        return AsyncLaunchJobResponseType(
            provider_job_id=filename
        )

        

    def audio__speech_to_text_async__get_job_result(
        self, provider_job_id: str
    ) -> AsyncBaseResponseType[SpeechToTextAsyncDataClass]:

        # check custom vocabilory job state
        job_id, *vocab = provider_job_id.split("EdenAI")
        if vocab: # if vocabilory is used and
            setting_content = storage_clients["speech"].meta.client.get_object(Bucket= api_settings['bucket'], Key= f"{job_id[:-4]}_settings.txt")
            settings = json.loads(setting_content['Body'].read().decode('utf-8'))
            if not settings["checked"]: # check if the vocabulary has been created or not
                vocab_name = vocab[0]
                job_vocab_details = clients["speech"].get_vocabulary(VocabularyName = vocab_name)
                if job_vocab_details['VocabularyState'] == "FAILED":
                    return AsyncErrorResponseType[SpeechToTextAsyncDataClass](
                        provider_job_id=provider_job_id
                    )
                if job_vocab_details['VocabularyState'] != "READY":
                    return AsyncPendingResponseType[SpeechToTextAsyncDataClass](
                        provider_job_id=provider_job_id
                    )
                self._launch_transcribe(
                            settings['TranscriptionJobName'],
                            settings['MediaSampleRateHertz'], 
                            settings['LanguageCode'], 
                            settings['Settings']['MaxSpeakerLabels'], 
                            settings['Settings']['VocabularyName']
                )
                settings["checked"] = True # conform vocabulary creation
                extention_index = job_id.rfind(".")
                index_last = len(job_id) - extention_index
                storage_clients["speech"].meta.client.put_object(
                    Bucket=api_settings['bucket'], 
                    Body=json.dumps(settings).encode(),
                    Key = f"{job_id[:-index_last]}_settings.txt"
                )
                return AsyncPendingResponseType[SpeechToTextAsyncDataClass](
                        provider_job_id=provider_job_id
                    )

        #check transcribe status
        job_details = clients["speech"].get_transcription_job(
            TranscriptionJobName=job_id
        )
        job_status = job_details["TranscriptionJob"]["TranscriptionJobStatus"]
        if job_status == "COMPLETED":
            #delete vocabulary
            try:
                clients["speech"].delete_vocabulary(
                    VocabularyName = vocab[0]
                )
            except IndexError as ir: # if not vocabulary was created
                pass
            except Exception as exc:
                raise ProviderException(str(exc)) from exc
            json_res = job_details["TranscriptionJob"]["Transcript"][
                "TranscriptFileUri"
            ]
            with urllib.request.urlopen(json_res) as url:
                original_response = json.loads(url.read().decode("utf-8"))
                #diarization
                diarization_entries = []
                words_info = original_response["results"]["items"]
                speakers = original_response["results"]["speaker_labels"]["speakers"]

                for word_info in words_info:
                    if word_info.get('speaker_label'):
                        if word_info["type"] == "pronunciation":
                            diarization_entries.append(
                                SpeechDiarizationEntry(
                                    segment= word_info["alternatives"][0]["content"],
                                    speaker= int(word_info['speaker_label'].split("spk_")[1])+1,
                                    start_time= word_info['start_time'],
                                    end_time= word_info['end_time'],
                                    confidence= word_info["alternatives"][0]["confidence"]
                                )
                            )
                        else:
                            diarization_entries[len(diarization_entries)-1].segment = (
                                f"{diarization_entries[len(diarization_entries)-1].segment}"
                                f"{word_info['alternatives'][0]['content']}"
                            )

                standarized_response = SpeechToTextAsyncDataClass(
                    text=original_response["results"]["transcripts"][0]["transcript"],
                    diarization= SpeechDiarization(total_speakers=speakers, entries=diarization_entries)
                )
                return AsyncResponseType[SpeechToTextAsyncDataClass](
                    original_response=original_response,
                    standarized_response=standarized_response,
                    provider_job_id=provider_job_id,
                )
        elif job_status == "FAILED":
<<<<<<< HEAD
            #delete vocabulary
            try:
                clients["speech"].delete_vocabulary(
                    VocabularyName = vocab[0]
                )
            except Exception as exc:
                raise ProviderException(str(exc)) from exc
            return AsyncErrorResponseType[SpeechToTextAsyncDataClass](
                provider_job_id=provider_job_id
            )
=======
            error = job_details["TranscriptionJob"].get("FailureReason")
            raise ProviderException(error)
>>>>>>> 40376ced
        return AsyncPendingResponseType[SpeechToTextAsyncDataClass](
            provider_job_id=provider_job_id
        )

    # Launch job label detection
    def video__label_detection_async__launch_job(self, file: BufferedReader) -> AsyncLaunchJobResponseType:
        return AsyncLaunchJobResponseType(provider_job_id=amazon_launch_video_job(file, "LABEL"))

    # Launch job text detection
    def video__text_detection_async__launch_job(self, file: BufferedReader) -> AsyncLaunchJobResponseType:
        return AsyncLaunchJobResponseType(provider_job_id=amazon_launch_video_job(file, "TEXT"))

    # Launch job face detection
    def video__face_detection_async__launch_job(self, file: BufferedReader) -> AsyncLaunchJobResponseType:
        return AsyncLaunchJobResponseType(provider_job_id=amazon_launch_video_job(file, "FACE"))

    # Launch job person tracking
    def video__person_tracking_async__launch_job(self, file: BufferedReader) -> AsyncLaunchJobResponseType:
        return AsyncLaunchJobResponseType(provider_job_id=amazon_launch_video_job(file, "PERSON"))

    # Launch job explicit content detection
    def video__explicit_content_detection_async__launch_job(
        self, file: BufferedReader
    ) -> AsyncLaunchJobResponseType:
        return AsyncLaunchJobResponseType(provider_job_id=amazon_launch_video_job(file, "EXPLICIT"))

    # Get job result for label detection
    def video__label_detection_async__get_job_result(
        self, provider_job_id: str
    ) -> AsyncBaseResponseType[LabelDetectionAsyncDataClass]:
        pagination_token = ""
        max_result = 20
        finished = False
        while not finished:
            response = clients["video"].get_label_detection(
                JobId=provider_job_id,
                MaxResults=max_result,
                NextToken=pagination_token,
                SortBy="TIMESTAMP",
            )
            # jobstatus = response['JobStatus'] #SUCCEEDED, FAILED, IN_PROGRESS
            labels = []
            for label in response["Labels"]:
                # Category
                parents = []
                for parent in label["Label"]["Parents"]:
                    if parent["Name"]:
                        parents.append(parent["Name"])

                # bounding boxes
                boxes = []
                for instance in label["Label"]["Instances"]:
                    video_box = VideoLabelBoundingBox(
                        top=instance["BoundingBox"]["Top"],
                        left=instance["BoundingBox"]["Left"],
                        width=instance["BoundingBox"]["Width"],
                        height=instance["BoundingBox"]["Height"],
                    )
                    boxes.append(video_box)

                videolabel = VideoLabel(
                    timestamp=[
                        VideoLabelTimeStamp(start=float(label["Timestamp"]) / 1000.0)
                    ],
                    confidence=label["Label"]["Confidence"],
                    name=label["Label"]["Name"],
                    category=parents,
                    bounding_box=boxes,
                )
                labels.append(videolabel)

            standarized_response = LabelDetectionAsyncDataClass(labels=labels)
            if "NextToken" in response:
                pagination_token = response["NextToken"]
            else:
                finished = True

        return amazon_video_response_formatter(
            response, standarized_response, provider_job_id
        )

    # Get job result for text detection
    def video__text_detection_async__get_job_result(
        self, provider_job_id: str
    ) -> TextDetectionAsyncDataClass:

        max_results = 10
        pagination_token = ""
        finished = False

        while not finished:
            response = clients["video"].get_text_detection(
                JobId=provider_job_id,
                MaxResults=max_results,
                NextToken=pagination_token,
            )
            text_video = []
            # Get unique values of detected text annotation
            detected_texts = {
                text["TextDetection"]["DetectedText"]
                for text in response["TextDetections"]
            }

            # For each unique value, get all the frames where it appears
            for text in detected_texts:
                annotations = [
                    item
                    for item in response["TextDetections"]
                    if item["TextDetection"]["DetectedText"] == text
                ]
                frames = []
                for annotation in annotations:
                    timestamp = float(annotation["Timestamp"]) / 1000.0
                    confidence = annotation["TextDetection"]["Confidence"]
                    geometry = annotation["TextDetection"]["Geometry"]["BoundingBox"]
                    bounding_box = VideoTextBoundingBox(
                        top=geometry["Top"],
                        left=geometry["Left"],
                        width=geometry["Width"],
                        height=geometry["Height"],
                    )
                    frame = VideoTextFrames(
                        timestamp=timestamp,
                        confidence=confidence,
                        bounding_box=bounding_box,
                    )
                    frames.append(frame)

                video_text = VideoText(
                    text=text,
                    frames=frames,
                )
                text_video.append(video_text)

            standarized_response = TextDetectionAsyncDataClass(texts=text_video)

            if "NextToken" in response:
                pagination_token = response["NextToken"]
            else:
                finished = True

        return amazon_video_response_formatter(
            response, standarized_response, provider_job_id
        )

    # Get job result for face detection
    def video__face_detection_async__get_job_result(
        self, provider_job_id: str
    ) -> FaceDetectionAsyncDataClass:

        max_results = 10
        pagination_token = ""
        finished = False

        while not finished:
            response = clients["video"].get_face_detection(
                JobId=provider_job_id,
                MaxResults=max_results,
                NextToken=pagination_token,
            )
            faces = []
            for face in response["Faces"]:
                # Time stamp
                offset = float(face["Timestamp"]) / 1000.0  # convert to seconds

                # Bounding box
                bounding_box = VideoBoundingBox(
                    top=face["Face"]["BoundingBox"]["Top"],
                    left=face["Face"]["BoundingBox"]["Left"],
                    height=face["Face"]["BoundingBox"]["Height"],
                    width=face["Face"]["BoundingBox"]["Width"],
                )

                # Attributes
                poses = VideoFacePoses(
                    pitch=face["Face"]["Pose"]["Pitch"] / 100,
                    yawn=face["Face"]["Pose"]["Yaw"] / 100,
                    roll=face["Face"]["Pose"]["Roll"] / 100,
                )
                attributes_video = FaceAttributes(
                    pose=poses,
                    brightness=face["Face"]["Quality"]["Brightness"] / 100,
                    sharpness=face["Face"]["Quality"]["Sharpness"] / 100,
                )

                # Landmarks
                landmarks_output = {}
                for land in face["Face"]["Landmarks"]:
                    if land.get("Type") and land.get("X") and land.get("Y"):
                        landmarks_output[land["Type"]] = [land["X"], land["Y"]]

                landmarks_video = LandmarksVideo(
                    eye_left=landmarks_output.get("eye_left", []),
                    eye_right=landmarks_output.get("eye_right", []),
                    mouth_left=landmarks_output.get("mouth_left", []),
                    mouth_right=landmarks_output.get("mouth_right", []),
                    nose=landmarks_output.get("nose", []),
                )
                faces.append(
                    VideoFace(
                        offset=offset,
                        attributes=attributes_video,
                        landmarks=landmarks_video,
                        bounding_box=bounding_box,
                    )
                )
            standarized_response = FaceDetectionAsyncDataClass(faces=faces)

            if "NextToken" in response:
                pagination_token = response["NextToken"]
            else:
                finished = True

        return amazon_video_response_formatter(
            response, standarized_response, provider_job_id
        )

    # Get job result for person tracking
    def video__person_tracking_async__get_job_result(
        self, provider_job_id: str
    ) -> PersonTrackingAsyncDataClass:
        max_results = 10
        pagination_token = ""
        finished = False

        while not finished:
            response = clients["video"].get_person_tracking(
                JobId=provider_job_id,
                MaxResults=max_results,
                NextToken=pagination_token,
            )

            # gather all persons with the same index :
            persons_index = {index["Person"]["Index"] for index in response["Persons"]}
            tracked_persons = []
            for index in persons_index:
                detected_persons = [
                    item
                    for item in response["Persons"]
                    if item["Person"]["Index"] == index
                ]
                tracked_person = []
                for detected_person in detected_persons:
                    if detected_person["Person"].get("BoundingBox"):
                        offset = float(detected_person["Timestamp"] / 1000.0)
                        bounding_box = detected_person.get("Person").get("BoundingBox")
                        bounding_box = VideoTrackingBoundingBox(
                            top=bounding_box["Top"],
                            left=bounding_box["Left"],
                            height=bounding_box["Height"],
                            width=bounding_box["Width"],
                        )
                        tracked_person.append(
                            PersonTracking(
                                offset=offset,
                                bounding_box=bounding_box,
                            )
                        )
                tracked_persons.append(VideoTrackingPerson(tracked=tracked_person))
            standarized_response = PersonTrackingAsyncDataClass(persons=tracked_persons)

            if "NextToken" in response:
                pagination_token = response["NextToken"]
            else:
                finished = True

        return amazon_video_response_formatter(
            response, standarized_response, provider_job_id
        )

    # Get job result for explicit content detection
    def video__explicit_content_detection_async__get_job_result(
        self, provider_job_id: str
    ) -> ExplicitContentDetectionAsyncDataClass:

        max_results = 10
        pagination_token = ""
        finished = False

        while not finished:
            response = clients["video"].get_content_moderation(
                JobId=provider_job_id,
                MaxResults=max_results,
                NextToken=pagination_token,
            )
            moderated_content = []
            for label in response["ModerationLabels"]:
                confidence = label["ModerationLabel"]["Confidence"]
                timestamp = float(label["Timestamp"]) / 1000.0  # convert to seconds
                if label["ParentName"] != "":
                    category = label["ParentName"]
                else:
                    category = label["Name"]

                moderated_content.append(
                    ContentNSFW(
                        timestamp=timestamp, confidence=confidence, category=category
                    )
                )
            standarized_response = ExplicitContentDetectionAsyncDataClass(
                moderation=moderated_content
            )
            if "NextToken" in response:
                pagination_token = response["NextToken"]
            else:
                finished = True

        return amazon_video_response_formatter(
            response, standarized_response, provider_job_id
        )<|MERGE_RESOLUTION|>--- conflicted
+++ resolved
@@ -884,21 +884,17 @@
                     provider_job_id=provider_job_id,
                 )
         elif job_status == "FAILED":
-<<<<<<< HEAD
             #delete vocabulary
             try:
                 clients["speech"].delete_vocabulary(
                     VocabularyName = vocab[0]
                 )
+            except IndexError as ir: # if not vocabulary was created
+                pass
             except Exception as exc:
                 raise ProviderException(str(exc)) from exc
-            return AsyncErrorResponseType[SpeechToTextAsyncDataClass](
-                provider_job_id=provider_job_id
-            )
-=======
             error = job_details["TranscriptionJob"].get("FailureReason")
             raise ProviderException(error)
->>>>>>> 40376ced
         return AsyncPendingResponseType[SpeechToTextAsyncDataClass](
             provider_job_id=provider_job_id
         )

{
    "text": {
      "generation" : {
<<<<<<< HEAD
        "version": "2022-12-06"
=======
        "version": "v1"
      },
      "custom_classification":{
        "version" : "v1"
>>>>>>> 95d98d0f
      }
    }
}<|MERGE_RESOLUTION|>--- conflicted
+++ resolved
@@ -1,14 +1,10 @@
 {
     "text": {
       "generation" : {
-<<<<<<< HEAD
         "version": "2022-12-06"
-=======
-        "version": "v1"
       },
       "custom_classification":{
-        "version" : "v1"
->>>>>>> 95d98d0f
+        "version" : "2022-12-06"
       }
     }
 }
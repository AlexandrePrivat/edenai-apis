--- conflicted
+++ resolved
@@ -24,10 +24,6 @@
             'authorization': f'Bearer {self.api_key}',
             'content-type': 'application/json',
             'Cohere-Version': '2022-12-06',
-<<<<<<< HEAD
-            
-=======
->>>>>>> 95d98d0f
         }
 
     def text__generation(

import json
from typing import Optional, List, Dict, Sequence, Literal

import requests

from edenai_apis.features import ProviderInterface, TextInterface
from edenai_apis.features.text.custom_classification import (
    ItemCustomClassificationDataClass,
    CustomClassificationDataClass,
)
from edenai_apis.features.text.custom_named_entity_recognition import (
    CustomNamedEntityRecognitionDataClass,
)
from edenai_apis.features.text.embeddings import EmbeddingsDataClass, EmbeddingDataClass
from edenai_apis.features.text.generation import GenerationDataClass
from edenai_apis.features.text.search import SearchDataClass, InfosSearchDataClass
from edenai_apis.features.text.spell_check.spell_check_dataclass import (
    SpellCheckDataClass,
    SpellCheckItem,
    SuggestionItem,
)
from edenai_apis.features.text.summarize import SummarizeDataClass
from edenai_apis.loaders.data_loader import ProviderDataEnum
from edenai_apis.loaders.loaders import load_provider
from edenai_apis.utils.conversion import construct_word_list
from edenai_apis.utils.exception import ProviderException
from edenai_apis.utils.metrics import METRICS
from edenai_apis.utils.types import ResponseType


class CohereApi(ProviderInterface, TextInterface):
    provider_name = "cohere"

    def __init__(self, api_keys: Dict = {}):
        self.api_settings = load_provider(
            ProviderDataEnum.KEY, self.provider_name, api_keys=api_keys
        )
        self.api_key = self.api_settings["api_key"]
        self.base_url = "https://api.cohere.ai/"
        self.headers = {
            "accept": "application/json",
            "authorization": f"Bearer {self.api_key}",
            "content-type": "application/json",
            "Cohere-Version": "2022-12-06",
        }

    def _calculate_summarize_length(self, output_sentences: int):
        if output_sentences < 3:
            return "short"
        elif output_sentences < 6:
            return "medium"
        elif output_sentences > 6:
            return "long"

    def _format_custom_ner_examples(self, example: Dict):
        # Get the text
        text = example["text"]

        # Get the entities
        entities = example["entities"]

        # Create an empty list to store the extracted entities
        extracted_entities = []

        # Loop through the entities and extract the relevant information
        for entity in entities:
            category = entity["category"]
            entity_name = entity["entity"]

            # Append the extracted entity to the list
            extracted_entities.append({"entity": entity_name, "category": category})

        # Create the string with the extracted entities
        return f"""
        Categories: {', '.join(set([entity['category'] for entity in extracted_entities]))}

<<<<<<< HEAD
    @staticmethod
    def _format_spell_check_prompt(text: str) -> str:
=======
        Text: {text}

        Answer: [{', '.join([f'{{"entity":"{entity["entity"]}", "category":"{entity["category"]}"}}' for entity in extracted_entities])}]
        """

    def _format_spell_check_prompt(self, text: str, language: str) -> str:
>>>>>>> 68efc931
        return f"""
Given a text with spelling errors, identify the misspelled words and correct them. 
Return the results as a list of dictionaries and only the json result, where each dictionary contains two keys: "word" and "correction". 
The "word" key should contain the misspelled word, and the "correction" key should contain the corrected version of the word. 
For example, if the misspelled word is 'halo', the corresponding dictionary should be: {{"word": "halo", "correction": "hello"}}.
Text: {text}
Examples of entry Text with misspelling: "Hallo my friend hw are you"
Examples of response: [{{"word": "Hallo", "correction": "hello"}}, {{"word": "hw", "correction": "how"}}]
List of corrected words:
"""

    def text__generation(
        self,
        text: str,
        max_tokens: int,
        temperature: float,
        model: str,
    ) -> ResponseType[GenerationDataClass]:
        url = f"{self.base_url}generate"

        payload = {
            "prompt": text,
            "model": model,
            "temperature": temperature,
            "stop_sequences": ["--"],
            "frequency_penalty": 0.3,
            "truncate": "END",
        }

        if max_tokens != 0:
            payload["max_tokens"] = max_tokens

        response = requests.post(url, json=payload, headers=self.headers)
        if response.status_code >= 500:
            raise ProviderException("Internal Server Error")

        original_response = response.json()

        if "message" in original_response:
            raise ProviderException(
                original_response["message"], code=response.status_code
            )

        generated_texts = original_response.get("generations")
        standardized_response = GenerationDataClass(
            generated_text=generated_texts[0]["text"]
        )
        return ResponseType[GenerationDataClass](
            original_response=original_response,
            standardized_response=standardized_response,
        )

    def text__custom_classification(
        self, texts: List[str], labels: List[str], examples: List[List[str]]
    ) -> ResponseType[CustomClassificationDataClass]:
        # Build the request
        url = f"{self.base_url}classify"
        example_dict = []
        for example in examples:
            example_dict.append({"text": example[0], "label": example[1]})
        payload = {
            "inputs": texts,
            "examples": example_dict,
        }

        response = requests.post(url, json=payload, headers=self.headers)
        original_response = response.json()

        # Handle provider errors
        if "message" in original_response:
            raise ProviderException(
                original_response["message"], code=response.status_code
            )

        # Standardization
        classifications = []
        for classification in original_response.get("classifications"):
            classifications.append(
                ItemCustomClassificationDataClass(
                    input=classification["input"],
                    label=classification["prediction"],
                    confidence=classification["confidence"],
                )
            )

        return ResponseType[CustomClassificationDataClass](
            original_response=original_response,
            standardized_response=CustomClassificationDataClass(
                classifications=classifications
            ),
        )

    def text__summarize(
        self, text: str, output_sentences: int, language: str, model: str
    ) -> ResponseType[SummarizeDataClass]:
        url = f"{self.base_url}summarize"
        length = "long"

        if output_sentences:
            length = self._calculate_summarize_length(output_sentences)

        payload = {
            "length": length,
            "format": "paragraph",
            "model": model,
            "extractiveness": "low",
            "temperature": 0.0,
            "text": text,
        }

        response = requests.post(url, json=payload, headers=self.headers)
        original_response = response.json()

        if "message" in original_response:
            raise ProviderException(
                original_response["message"], code=response.status_code
            )

        standardized_response = SummarizeDataClass(
            result=original_response.get("summary", {})
        )

        return ResponseType[SummarizeDataClass](
            original_response=original_response,
            standardized_response=standardized_response,
        )

    def text__custom_named_entity_recognition(
        self, text: str, entities: List[str], examples: Optional[List[Dict]] = None
    ) -> ResponseType[CustomNamedEntityRecognitionDataClass]:
        url = f"{self.base_url}chat"

        # Construct the prompt
        built_entities = ",".join(entities)
        prompt_examples = ""
        if examples is not None:
            for example in examples:
                prompt_examples = (
                    prompt_examples + self._format_custom_ner_examples(example)
                )
        else:
            prompt_examples = self._format_custom_ner_examples(
                {
                    "text": "Coca-Cola, or Coke, is a carbonated soft drink manufactured by the Coca-Cola Company. Originally marketed as a temperance drink and intended as a patent medicine, it was invented in the late 19th century by John Stith Pemberton in Atlanta, Georgia. Extracted these entities from the Text if they exist: drink, date",
                    "entities": [
                        {"entity": "Coca-Cola", "category": "drink"},
                        {"entity": "coke", "category": "drink"},
                        {"entity": "19th century", "category": "date"},
                    ],
                }
            )
        prompt = f"""You act as a named entities recognition model.
Extract an exhaustive list of Entities from the given Text according to the specified Categories and return the list as a valid JSON.

ONLY return a valid JSON. DO NOT return any other form of text. The keys of each objects in the list are `entity` and `category`.
`entity` value must be the extracted entity from the text, `category` value must be the category of the extracted entity.
The JSON MUST be valid and conform to the given description.
Be correct and concise. If no entities are found, return an empty list.

Categories: {built_entities}

Text: {text}


For Example:
{prompt_examples}
"""

        # Construct request
        payload = {
            "model": "command",
            "message": prompt,
            "temperature": 0,
        }
        response = requests.post(url, json=payload, headers=self.headers)
        if response.status_code != 200:
            raise ProviderException(response.text, response.status_code)

        original_response = response.json()
        data = original_response.get("text")

        try:
            items = json.loads(data)
        except json.JSONDecodeError as exc:
            raise ProviderException(
                "Cohere didn't return valid JSON object"
            ) from exc
<<<<<<< HEAD
        if isinstance(items, str):
            try:
                items = json.loads(items)
            except (IndexError, KeyError, json.JSONDecodeError) as exc:
                raise ProviderException(
                    "An error occurred while parsing the response."
                ) from exc

        standardized_response = CustomNamedEntityRecognitionDataClass(items=items)
=======
>>>>>>> 68efc931

        standardized_response = CustomNamedEntityRecognitionDataClass(items=items)
        return ResponseType[CustomNamedEntityRecognitionDataClass](
            original_response=original_response,
            standardized_response=standardized_response,
        )

    def text__spell_check(
        self, text: str, language: str
    ) -> ResponseType[SpellCheckDataClass]:
        url = f"{self.base_url}chat"

        payload = {
<<<<<<< HEAD
            "message": CohereApi._format_spell_check_prompt(text),
            "model": "command",
=======
            "prompt": self._format_spell_check_prompt(text, language),
            "model": "command-nightly",
            "max_tokens": 1000,
>>>>>>> 68efc931
            "temperature": 0,
        }

        response = requests.post(url, json=payload, headers=self.headers)
        original_response = response.json()

        if "message" in original_response:
            raise ProviderException(
                original_response["message"], code=response.status_code
            )

        try:
            data = original_response["text"]
            corrected_items = json.loads(data)
        except json.JSONDecodeError as exc:
            raise ProviderException(
                "An error occurred while parsing the response."
            ) from exc

        corrections = construct_word_list(text, corrected_items)
        items: List[SpellCheckItem] = []
        for item in corrections:
            items.append(
                SpellCheckItem(
                    text=item["word"],
                    offset=item["offset"],
                    length=item["length"],
                    type=None,
                    suggestions=[
                        SuggestionItem(suggestion=item["suggestion"], score=1.0)
                    ],
                )
            )
        return ResponseType[SpellCheckDataClass](
            original_response=original_response,
            standardized_response=SpellCheckDataClass(text=text, items=items),
        )

    def text__embeddings(
        self, texts: List[str], model: str
    ) -> ResponseType[EmbeddingsDataClass]:
        url = f"{self.base_url}embed"
        model = model.split("__")
        payload = {"texts": texts, "model": model[1]}
        response = requests.post(url, json=payload, headers=self.headers)
        original_response = response.json()
        if "message" in original_response:
            raise ProviderException(
                original_response["message"], code=response.status_code
            )

        items: Sequence[EmbeddingsDataClass] = []
        for prediction in original_response["embeddings"]:
            items.append(EmbeddingDataClass(embedding=prediction))

        standardized_response = EmbeddingsDataClass(items=items)
        return ResponseType[EmbeddingsDataClass](
            original_response=original_response,
            standardized_response=standardized_response,
        )

    def text__search(
        self,
        texts: List[str],
        query: str,
        similarity_metric: Literal[
            "cosine", "hamming", "manhattan", "euclidean"
        ] = "cosine",
        model: str = None,
    ) -> ResponseType[SearchDataClass]:
        if model is None:
            model = "768__embed-multilingual-v2.0"
        # Import the function
        function_score = METRICS[similarity_metric]

        # Embed the texts & query
<<<<<<< HEAD
        texts_embed_response = CohereApi.text__embeddings(
            self, texts=texts, model=model
        ).original_response
        query_embed_response = CohereApi.text__embeddings(
            self, texts=[query], model=model
        ).original_response

=======
        texts_embed_response = self.text__embeddings(
            texts=texts, model=model).original_response
        query_embed_response = self.text__embeddings(
            texts=[query], model=model).original_response
        
>>>>>>> 68efc931
        # Extracts embeddings from texts & query
        texts_embed = [item for item in texts_embed_response["embeddings"]]
        query_embed = query_embed_response["embeddings"][0]

        items = []
        # Calculate score for each text index
        for index, text in enumerate(texts_embed):
            score = function_score(query_embed, text)
            items.append(
                InfosSearchDataClass(
                    object="search_result", document=index, score=score
                )
            )

        # Sort items by score in descending order
        sorted_items = sorted(items, key=lambda x: x.score, reverse=True)

        # Build the original response
        original_response = {
            "texts_embeddings": texts_embed_response,
            "embeddings_query": query_embed_response,
        }
        result = ResponseType[SearchDataClass](
            original_response=original_response,
            standardized_response=SearchDataClass(items=sorted_items),
        )
        return result<|MERGE_RESOLUTION|>--- conflicted
+++ resolved
@@ -22,10 +22,10 @@
 from edenai_apis.features.text.summarize import SummarizeDataClass
 from edenai_apis.loaders.data_loader import ProviderDataEnum
 from edenai_apis.loaders.loaders import load_provider
+from edenai_apis.utils.exception import ProviderException
+from edenai_apis.utils.types import ResponseType
 from edenai_apis.utils.conversion import construct_word_list
-from edenai_apis.utils.exception import ProviderException
 from edenai_apis.utils.metrics import METRICS
-from edenai_apis.utils.types import ResponseType
 
 
 class CohereApi(ProviderInterface, TextInterface):
@@ -44,15 +44,17 @@
             "Cohere-Version": "2022-12-06",
         }
 
-    def _calculate_summarize_length(self, output_sentences: int):
+    @staticmethod
+    def _calculate_summarize_length(output_sentences: int):
         if output_sentences < 3:
             return "short"
         elif output_sentences < 6:
             return "medium"
-        elif output_sentences > 6:
+        else:
             return "long"
 
-    def _format_custom_ner_examples(self, example: Dict):
+    @staticmethod
+    def _format_custom_ner_examples(example: Dict):
         # Get the text
         text = example["text"]
 
@@ -74,17 +76,13 @@
         return f"""
         Categories: {', '.join(set([entity['category'] for entity in extracted_entities]))}
 
-<<<<<<< HEAD
+        Text: {text}
+
+        Answer: [{', '.join([f'{{"entity":"{entity["entity"]}", "category":"{entity["category"]}"}}' for entity in extracted_entities])}]
+        """
+
     @staticmethod
     def _format_spell_check_prompt(text: str) -> str:
-=======
-        Text: {text}
-
-        Answer: [{', '.join([f'{{"entity":"{entity["entity"]}", "category":"{entity["category"]}"}}' for entity in extracted_entities])}]
-        """
-
-    def _format_spell_check_prompt(self, text: str, language: str) -> str:
->>>>>>> 68efc931
         return f"""
 Given a text with spelling errors, identify the misspelled words and correct them. 
 Return the results as a list of dictionaries and only the json result, where each dictionary contains two keys: "word" and "correction". 
@@ -95,6 +93,7 @@
 Examples of response: [{{"word": "Hallo", "correction": "hello"}}, {{"word": "hw", "correction": "how"}}]
 List of corrected words:
 """
+
 
     def text__generation(
         self,
@@ -184,7 +183,7 @@
         length = "long"
 
         if output_sentences:
-            length = self._calculate_summarize_length(output_sentences)
+            length = CohereApi._calculate_summarize_length(output_sentences)
 
         payload = {
             "length": length,
@@ -195,12 +194,15 @@
             "text": text,
         }
 
-        response = requests.post(url, json=payload, headers=self.headers)
+        response = requests.post(
+            url, json=payload, headers=self.headers
+        )
         original_response = response.json()
 
         if "message" in original_response:
             raise ProviderException(
-                original_response["message"], code=response.status_code
+                original_response["message"],
+                code = response.status_code
             )
 
         standardized_response = SummarizeDataClass(
@@ -223,7 +225,7 @@
         if examples is not None:
             for example in examples:
                 prompt_examples = (
-                    prompt_examples + self._format_custom_ner_examples(example)
+                    prompt_examples + CohereApi._format_custom_ner_examples(example)
                 )
         else:
             prompt_examples = self._format_custom_ner_examples(
@@ -272,20 +274,9 @@
             raise ProviderException(
                 "Cohere didn't return valid JSON object"
             ) from exc
-<<<<<<< HEAD
-        if isinstance(items, str):
-            try:
-                items = json.loads(items)
-            except (IndexError, KeyError, json.JSONDecodeError) as exc:
-                raise ProviderException(
-                    "An error occurred while parsing the response."
-                ) from exc
 
         standardized_response = CustomNamedEntityRecognitionDataClass(items=items)
-=======
->>>>>>> 68efc931
-
-        standardized_response = CustomNamedEntityRecognitionDataClass(items=items)
+
         return ResponseType[CustomNamedEntityRecognitionDataClass](
             original_response=original_response,
             standardized_response=standardized_response,
@@ -297,15 +288,11 @@
         url = f"{self.base_url}chat"
 
         payload = {
-<<<<<<< HEAD
             "message": CohereApi._format_spell_check_prompt(text),
             "model": "command",
-=======
-            "prompt": self._format_spell_check_prompt(text, language),
-            "model": "command-nightly",
-            "max_tokens": 1000,
->>>>>>> 68efc931
             "temperature": 0,
+            "stop_sequences": ["--"],
+            "truncate": "END",
         }
 
         response = requests.post(url, json=payload, headers=self.headers)
@@ -332,10 +319,8 @@
                     text=item["word"],
                     offset=item["offset"],
                     length=item["length"],
-                    type=None,
-                    suggestions=[
-                        SuggestionItem(suggestion=item["suggestion"], score=1.0)
-                    ],
+                    type = None,
+                    suggestions=[SuggestionItem(suggestion=item["suggestion"], score = 1.0)],
                 )
             )
         return ResponseType[SpellCheckDataClass](
@@ -381,21 +366,13 @@
         function_score = METRICS[similarity_metric]
 
         # Embed the texts & query
-<<<<<<< HEAD
-        texts_embed_response = CohereApi.text__embeddings(
-            self, texts=texts, model=model
+        texts_embed_response = self.text__embeddings(
+           texts=texts, model=model
         ).original_response
-        query_embed_response = CohereApi.text__embeddings(
-            self, texts=[query], model=model
+        query_embed_response = self.text__embeddings(
+            texts=[query], model=model
         ).original_response
 
-=======
-        texts_embed_response = self.text__embeddings(
-            texts=texts, model=model).original_response
-        query_embed_response = self.text__embeddings(
-            texts=[query], model=model).original_response
-        
->>>>>>> 68efc931
         # Extracts embeddings from texts & query
         texts_embed = [item for item in texts_embed_response["embeddings"]]
         query_embed = query_embed_response["embeddings"][0]

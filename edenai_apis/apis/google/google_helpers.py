--- conflicted
+++ resolved
@@ -246,10 +246,4 @@
     if "-" in audio_format:
         extension, audio_format = audio_format.split("-")
     right_audio_format = next(filter(lambda x: audio_format in x.lower(), list_audio_formats), None)
-<<<<<<< HEAD
-    return extension, right_audio_format
-    
-#**************************************************************************************************#
-=======
-    return extension, right_audio_format
->>>>>>> bc46d031
+    return extension, right_audio_format
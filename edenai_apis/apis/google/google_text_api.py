from typing import Dict, List, Literal, Optional, Sequence, Union

import requests
import vertexai
from edenai_apis.apis.google.google_helpers import (
    get_access_token,
    get_tag_name,
    handle_google_call,
    score_to_sentiment,
)
from edenai_apis.features.text import (
    ChatDataClass,
    ChatMessageDataClass,
    CodeGenerationDataClass,
    GenerationDataClass,
)
from edenai_apis.features.text.chat.chat_dataclass import StreamChat
from edenai_apis.features.text.embeddings.embeddings_dataclass import (
    EmbeddingDataClass,
    EmbeddingsDataClass,
)
from edenai_apis.features.text.entity_sentiment.entities import Entities
from edenai_apis.features.text.entity_sentiment.entity_sentiment_dataclass import (
    Entity,
    EntitySentimentDataClass,
)
<<<<<<< HEAD
from edenai_apis.features.text.moderation.category import CategoryType
=======
from edenai_apis.features.text.moderation.moderation_dataclass import (
    ModerationDataClass,
    TextModerationItem,
)
>>>>>>> 9f53c932
from edenai_apis.features.text.named_entity_recognition.named_entity_recognition_dataclass import (
    InfosNamedEntityRecognitionDataClass,
    NamedEntityRecognitionDataClass,
)
from edenai_apis.features.text.search import InfosSearchDataClass, SearchDataClass
from edenai_apis.features.text.sentiment_analysis.sentiment_analysis_dataclass import (
    SegmentSentimentAnalysisDataClass,
    SentimentAnalysisDataClass,
)
from edenai_apis.features.text.syntax_analysis.syntax_analysis_dataclass import (
    InfosSyntaxAnalysisDataClass,
    SyntaxAnalysisDataClass,
)
from edenai_apis.features.text.text_interface import TextInterface
from edenai_apis.features.text.topic_extraction.topic_extraction_dataclass import (
    ExtractedTopic,
    TopicExtractionDataClass,
)
from edenai_apis.utils.conversion import standardized_confidence_score
from edenai_apis.utils.exception import ProviderException
from edenai_apis.utils.metrics import METRICS
from edenai_apis.utils.types import ResponseType
from vertexai.language_models import ChatMessage, ChatModel

from google.cloud import language_v1
from google.cloud.language import Document as GoogleDocument
from google.protobuf.json_format import MessageToDict


class GoogleTextApi(TextInterface):
    def text__named_entity_recognition(
        self, language: str, text: str
    ) -> ResponseType[NamedEntityRecognitionDataClass]:
        """
        :param language:        String that contains the language code
        :param text:            String that contains the text to analyse
        """

        # Create configuration dictionnary
        document = GoogleDocument(
            content=text, type_=GoogleDocument.Type.PLAIN_TEXT, language=language
        )
        # Getting response of API
        payload = {
            "document": document,
            "encoding_type": "UTF8"
        }
        response = handle_google_call(self.clients["text"].analyze_entities, **payload)
        
        # Create output response
        # Convert response to dict
        response = MessageToDict(response._pb)
        items: Sequence[InfosNamedEntityRecognitionDataClass] = []

        # Analyse response
        # Getting name of entity, its category and its score of confidence
        if response.get("entities") and isinstance(response["entities"], list):
            for ent in response["entities"]:
                if ent.get("salience"):
                    items.append(
                        InfosNamedEntityRecognitionDataClass(
                            entity=ent["name"],
                            importance=ent.get("salience"),
                            category=ent["type"],
                            #    url=ent.get("metadata", {}).get("wikipedia_url", None),
                        )
                    )

        standardized_response = NamedEntityRecognitionDataClass(items=items)

        return ResponseType[NamedEntityRecognitionDataClass](
            original_response=response, standardized_response=standardized_response
        )

    def text__sentiment_analysis(
        self, language: str, text: str
    ) -> ResponseType[SentimentAnalysisDataClass]:
        """
        :param language:        String that contains the language code
        :param text:            String that contains the text to analyse
        :return:                Array that contain api response and TextSentimentAnalysis
        Object that contains the sentiments and their rates
        """

        # Create configuration dictionnary
        document = GoogleDocument(
            content=text, type_=GoogleDocument.Type.PLAIN_TEXT, language=language
        )

        # Getting response of API
        payload= {
            "document": document,
            "encoding_type": "UTF8",
        }
        response = handle_google_call(self.clients["text"].analyze_sentiment, **payload)
        
        # Convert response to dict
        response = MessageToDict(response._pb)
        # Create output response
        items: Sequence[SegmentSentimentAnalysisDataClass] = []
        for segment in response["sentences"]:
            items.append(
                SegmentSentimentAnalysisDataClass(
                    segment=segment["text"].get("content"),
                    sentiment=score_to_sentiment(segment["sentiment"].get("score", 0)),
                    sentiment_rate=abs(segment["sentiment"].get("score", 0)),
                )
            )
        standarize = SentimentAnalysisDataClass(
            general_sentiment=score_to_sentiment(
                response["documentSentiment"].get("score", 0)
            ),
            general_sentiment_rate=abs(response["documentSentiment"].get("score", 0)),
            items=items,
        )

        return ResponseType[SentimentAnalysisDataClass](
            original_response=response, standardized_response=standarize
        )

    def text__syntax_analysis(
        self, language: str, text: str
    ) -> ResponseType[SyntaxAnalysisDataClass]:
        """
        :param language:        String that contains the language code
        :param text:            String that contains the text to analyse
        :return:                Array containing api response and TextSyntaxAnalysis Object
        that contains the sentiments and their syntax
        """

        # Create configuration dictionnary
        document = GoogleDocument(
            content=text, type_=GoogleDocument.Type.PLAIN_TEXT, language=language
        )
        # Getting response of API
        payload= {
            "document": document,
            "encoding_type": "UTF8",
        }
        response = handle_google_call(self.clients["text"].analyze_syntax, **payload)
        # Convert response to dict
        response = MessageToDict(response._pb)

        items: Sequence[InfosSyntaxAnalysisDataClass] = []

        # Analysing response
        # Getting syntax detected of word and its score of confidence
        for token in response["tokens"]:
            part_of_speech_tag = {}
            part_of_speech_filter = {}
            part_of_speech = token["partOfSpeech"]
            part_of_speech_keys = list(part_of_speech.keys())
            part_of_speech_values = list(part_of_speech.values())
            for key, prop in enumerate(part_of_speech_keys):
                tag_ = ""
                if "proper" in part_of_speech_keys[key]:
                    prop = "proper_name"
                if "UNKNOWN" not in part_of_speech_values[key]:
                    if "tag" in prop:
                        tag_ = get_tag_name(part_of_speech_values[key])
                        part_of_speech_tag[prop] = tag_
                    else:
                        part_of_speech_filter[prop] = part_of_speech_values[key]

            items.append(
                InfosSyntaxAnalysisDataClass(
                    word=token["text"]["content"],
                    tag=part_of_speech_tag["tag"],
                    lemma=token["lemma"],
                    others=part_of_speech_filter,
                    importance=None,
                )
            )

        standardized_response = SyntaxAnalysisDataClass(items=items)

        result = ResponseType[SyntaxAnalysisDataClass](
            original_response=response,
            standardized_response=standardized_response,
        )
        return result

    def text__topic_extraction(
        self, language: str, text: str
    ) -> ResponseType[TopicExtractionDataClass]:
        # Create configuration dictionnary
        document = GoogleDocument(
            content=text, type_=GoogleDocument.Type.PLAIN_TEXT, language=language
        )
        # Get Api response
        payload= {
            "document": document,
        }
        response = handle_google_call(self.clients["text"].classify_text, **payload)
    
        # Create output response
        # Convert response to dict
        original_response = MessageToDict(response._pb)

        # Standardize the response
        categories: Sequence[ExtractedTopic] = []
        for category in original_response.get("categories", []):
            categories.append(
                ExtractedTopic(
                    category=category.get("name"), importance=category.get("confidence")
                )
            )
        standardized_response = TopicExtractionDataClass(items=categories)

        result = ResponseType[TopicExtractionDataClass](
            original_response=original_response,
            standardized_response=standardized_response,
        )

        return result

    def text__generation(
        self,
        text: str,
        temperature: float,
        max_tokens: int,
        model: str,
    ) -> ResponseType[GenerationDataClass]:
        url_subdomain = "us-central1-aiplatform"
        location = "us-central1"
        token = get_access_token(self.location)
        url = f"https://{url_subdomain}.googleapis.com/v1/projects/{self.project_id}/locations/{location}/publishers/google/models/{model}:predict"
        headers = {
            "Content-Type": "application/json",
            "Authorization": f"Bearer {token}",
        }

        payload = {
            "instances": [{"prompt": text}],
            "parameters": {"temperature": temperature, "maxOutputTokens": max_tokens},
        }
        response = requests.post(url=url, headers=headers, json=payload)
        original_response = response.json()
        if "error" in original_response:
            raise ProviderException(
                message=original_response["error"]["message"],
                code = response.status_code
            )

        standardized_response = GenerationDataClass(
            generated_text=original_response["predictions"][0]["content"]
        )

        return ResponseType[GenerationDataClass](
            original_response=original_response,
            standardized_response=standardized_response,
        )

    def text__chat(
        self,
        text: str,
        chatbot_global_action: Optional[str],
        previous_history: Optional[List[Dict[str, str]]],
        temperature: float,
        max_tokens: int,
        model: str,
        stream=False,
    ) -> ResponseType[Union[StreamChat, ChatDataClass]]:
        url_subdomain = "us-central1-aiplatform"
        location = "us-central1"
        token = get_access_token(self.location)
        url = f"https://{url_subdomain}.googleapis.com/v1/projects/{self.project_id}/locations/{location}/publishers/google/models/{model}"
        headers = {
            "Content-Type": "application/json",
            "Authorization": f"Bearer {token}",
        }
        messages = [{"author": "user", "content": text}]
        if previous_history:
            for idx, message in enumerate(previous_history):
                role = message.get("role")
                if role == "assistant":
                    role = "bot"
                messages.insert(
                    idx,
                    {"author": role, "content": message.get("message")},
                )
        context = chatbot_global_action if chatbot_global_action else ""
        if stream is False:
            payload = {
                "instances": [{"context": context, "messages": messages}],
                "parameters": {"temperature": temperature, "maxOutputTokens": max_tokens},
            }
            response = requests.post(url=f"{url}:predict", headers=headers, json=payload)
            original_response = response.json()
            if "error" in original_response:
                raise ProviderException(
                    message=original_response["error"]["message"], code=response.status_code
                )

            # Standardize the response
            generated_text = original_response["predictions"][0]["candidates"][0]["content"]
            message = [
                ChatMessageDataClass(role="user", message=text),
                ChatMessageDataClass(role="assistant", message=generated_text),
            ]

            standardized_response = ChatDataClass(
                generated_text=generated_text, message=message
            )
            return ResponseType[ChatDataClass](
                original_response=original_response,
                standardized_response=standardized_response,
            )
        else:
            try:
                vertexai.init(project=self.project_id, location=location)
                chat_model = ChatModel.from_pretrained(model)

                messages = []
                if previous_history:
                    for message in previous_history:
                        role = message.get("role")
                        if role == "assistant":
                            role = "bot"
                        messages.append(
                            ChatMessage(author=role, content=message.get("message")),
                        )
                chat = chat_model.start_chat(context=context, message_history=messages)

                parameters = {
                    "temperature": temperature,
                    "max_output_tokens": max_tokens,
                }
                responses = chat.send_message_streaming(message=text, **parameters)
            except Exception as exc:
                raise ProviderException(str(exc))

            stream = (res.text for res in responses)
            return ResponseType[StreamChat](
                original_response=None,
                standardized_response=StreamChat(stream=stream)
            )

    def text__embeddings(
        self, 
        texts: List[str],
        model: str) -> ResponseType[EmbeddingsDataClass]:
        model = model.split("__")
        url_subdomain = "us-central1-aiplatform"
        location = "us-central1"
        token = get_access_token(self.location)
        url = f"https://{url_subdomain}.googleapis.com/v1/projects/{self.project_id}/locations/{location}/publishers/google/models/{model[1]}:predict"
        headers = {
            "Content-Type": "application/json",
            "Authorization": f"Bearer {token}",
        }
        instances = []
        for text in texts:
            instances.append({"content": text})
        payload = {"instances": instances}
        response = requests.post(url=url, headers=headers, json=payload)
        original_response = response.json()
        if "error" in original_response:
            raise ProviderException(
                message=original_response["error"]["message"],
                code = response.status_code
            )

        items: Sequence[EmbeddingsDataClass] = []
        for prediction in original_response["predictions"]:
            embedding = prediction["embeddings"]["values"]
            items.append(EmbeddingDataClass(embedding=embedding))

        standardized_response = EmbeddingsDataClass(items=items)
        return ResponseType[EmbeddingsDataClass](
            original_response=original_response,
            standardized_response=standardized_response,
        )

    def text__code_generation(
        self, instruction: str, temperature: float, max_tokens: int, prompt: str = ""
    ) -> ResponseType[CodeGenerationDataClass]:
        url_subdomain = "us-central1-aiplatform"
        location = "us-central1"
        token = get_access_token(self.location)
        url = f"https://{url_subdomain}.googleapis.com/v1/projects/{self.project_id}/locations/{location}/publishers/google/models/code-bison:predict"
        headers = {
            "Content-Type": "application/json",
            "Authorization": f"Bearer {token}",
        }
        text = instruction
        if prompt:
            text += prompt
        payload = {
            "instances": [
                {
                    "prefix": text,
                }
            ],
            "parameters": {"temperature": temperature, "maxOutputTokens": max_tokens},
        }
        response = requests.post(url=url, headers=headers, json=payload)
        original_response = response.json()
        print("THe original response is\n\n",original_response)
        if "error" in original_response:
            raise ProviderException(
                message=original_response["error"]["message"],
                code = response.status_code
            )
        if not original_response.get("predictions"):
            raise ProviderException('Provider return an empty response')
        
        standardized_response = CodeGenerationDataClass(
            generated_text=original_response["predictions"][0]["content"]
        )
        return ResponseType[CodeGenerationDataClass](
            original_response=original_response,
            standardized_response=standardized_response,
        )

    def text__entity_sentiment(self, text: str, language: str):
        client = language_v1.LanguageServiceClient()
        type_ = language_v1.types.Document.Type.PLAIN_TEXT
        document = {"content": text, "type_": type_, "language": language}
        encoding_type = language_v1.EncodingType.UTF8

        payload = {
            "request": {"document": document, "encoding_type": encoding_type}
        }
        response = handle_google_call(client.analyze_entity_sentiment, **payload)
        
        original_response = MessageToDict(response._pb)

        entity_items: List[Entity] = []
        for entity in original_response.get('entities', []):
            for mention in entity['mentions']:

                sentiment = mention['sentiment'].get("score")
                if sentiment is None:
                    sentiment_score = 'Neutral'
                elif sentiment > 0:
                    sentiment_score = 'Positive'
                elif sentiment < 0:
                    sentiment_score = 'Negative'
                else:
                    sentiment_score = 'Neutral'

                begin_offset = mention['text'].get("beginOffset")
                end_offset = None
                if begin_offset:
                    end_offset = mention["text"]["beginOffset"] + len(mention["text"]["content"])

                std_entity = Entity(
                    text=mention['text']['content'],
                    type=Entities.get_entity(entity['type']),
                    sentiment=sentiment_score,
                    begin_offset=begin_offset,
                    end_offset=end_offset
                )
                entity_items.append(std_entity)

        return ResponseType(
            original_response=original_response,
            standardized_response=EntitySentimentDataClass(items=entity_items),
        )

    def text__moderation(
        self, language: str, text: str
    ) -> ResponseType[ModerationDataClass]:
        """
        :param language:        String that contains the language code
        :param text:            String that contains the text to analyse
        :return:                Array that contain api response and TextSentimentAnalysis
        Object that contains the sentiments and their rates
        """

        # Create configuration dictionnary
        client = language_v1.LanguageServiceClient()
        document = GoogleDocument(
            content=text, type_=GoogleDocument.Type.PLAIN_TEXT, language=language
        )

        # Getting response of API
        payload= {
            "document": document
        }
        response = handle_google_call(client.moderate_text, **payload)
        
        # Convert response to dict
        original_response = MessageToDict(response._pb)
        
        # Create output response
        items: Sequence[TextModerationItem] = []
        for moderation in original_response.get("moderationCategories", []) or []:
            classificator = CategoryType.choose_category_subcategory(moderation.get("name"))
            items.append(
                TextModerationItem(
                    label=moderation.get("name"),
                    category=classificator["category"],
                    subcategory=classificator["subcategory"],
                    likelihood_score=moderation.get("confidence", 0),
                    likelihood=standardized_confidence_score(moderation.get("confidence", 0))
                )
            )
        standardized_response: ModerationDataClass = ModerationDataClass(
            nsfw_likelihood=ModerationDataClass.calculate_nsfw_likelihood(
                items
            ),
            items=items,
            nsfw_likelihood_score=ModerationDataClass.calculate_nsfw_likelihood_score(items)
        ) 

        return ResponseType[ModerationDataClass](
            original_response=original_response, standardized_response=standardized_response
        )

    def text__search(
        self,
        texts: List[str],
        query: str,
        similarity_metric: Literal["cosine", "hamming",
                                 "manhattan", "euclidean"] = "cosine",
        model: str = None
    ) -> ResponseType[SearchDataClass]:
        if len(texts) > 5:
            raise ProviderException('Google does not support search in more than 5 items.')
        if model is None:
            model = '768__textembedding-gecko'
        # Import the function
        function_score = METRICS[similarity_metric]
        
        # Embed the texts & query
        texts_embed_response = GoogleTextApi.text__embeddings(
            self, texts=texts, model=model).original_response
        query_embed_response = GoogleTextApi.text__embeddings(
            self, texts=[query], model=model).original_response
        
        # Extracts embeddings from texts & query
        texts_embed = [item["embeddings"]['values']
                       for item in texts_embed_response['predictions']]
        query_embed = query_embed_response['predictions'][0]['embeddings']['values']

        items = []
        # Calculate score for each text index
        for index, text in enumerate(texts_embed):
            score = function_score(query_embed, text)
            items.append(
                InfosSearchDataClass(object='search_result',
                                     document=index, score=score)
            )
            
        # Sort items by score in descending order
        sorted_items = sorted(items, key=lambda x: x.score, reverse=True)
        
        # Build the original response
        original_response = {
            "texts_embeddings": texts_embed_response,
            "embeddings_query": query_embed_response,
        }
        result = ResponseType[SearchDataClass](
            original_response=original_response,
            standardized_response=SearchDataClass(items=sorted_items),
        )
        return result<|MERGE_RESOLUTION|>--- conflicted
+++ resolved
@@ -24,14 +24,11 @@
     Entity,
     EntitySentimentDataClass,
 )
-<<<<<<< HEAD
 from edenai_apis.features.text.moderation.category import CategoryType
-=======
 from edenai_apis.features.text.moderation.moderation_dataclass import (
     ModerationDataClass,
     TextModerationItem,
 )
->>>>>>> 9f53c932
 from edenai_apis.features.text.named_entity_recognition.named_entity_recognition_dataclass import (
     InfosNamedEntityRecognitionDataClass,
     NamedEntityRecognitionDataClass,

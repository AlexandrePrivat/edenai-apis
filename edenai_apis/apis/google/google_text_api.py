--- conflicted
+++ resolved
@@ -382,38 +382,38 @@
                 },
             }
             return payload
-        else:
-            messages = [
+
+        messages = [
+            {
+                "struct_val": {
+                    "author": {"string_val": "user"},
+                    "content": {"string_val": user_message},
+                }
+            }
+        ]
+        for idx, message in enumerate(history):
+            role = message.get("role")
+            if role == "assistant":
+                role = "bot"
+            messages.insert(
+                idx,
                 {
                     "struct_val": {
-                        "author": {"string_val": "user"},
-                        "content": {"string_val": user_message},
-                    }
-                }
-            ]
-            for idx, message in enumerate(history):
-                role = message.get("role")
-                if role == "assistant":
-                    role = "bot"
-                messages.insert(
-                    idx,
-                    {
-                        "struct_val": {
-                            "author": {"string_val": role},
-                            "content": {"string_val": message.get("message")},
-                        }
-                    },
-                )
-            payload = {
-                "inputs": [{"struct_val": {"messages": {"list_val": messages}}}],
-                "parameters": {
-                    "struct_val": {
-                        "temperature": {"float_val": temperature},
-                        "maxOutputTokens": {"int_val": max_tokens},
+                        "author": {"string_val": role},
+                        "content": {"string_val": message.get("message")},
                     }
                 },
-            }
-            return payload
+            )
+        payload = {
+            "inputs": [{"struct_val": {"messages": {"list_val": messages}}}],
+            "parameters": {
+                "struct_val": {
+                    "temperature": {"float_val": temperature},
+                    "maxOutputTokens": {"int_val": max_tokens},
+                }
+            },
+        }
+        return payload
 
     def __text_chat_stream_generator(self, response: requests.Response) -> Generator:
         """returns a generator of chat messages
@@ -523,7 +523,6 @@
                 standardized_response=standardized_response,
             )
         else:
-<<<<<<< HEAD
             payload = self.__text_chat_prepare_payload(
                 text,
                 previous_history if previous_history else [],
@@ -532,31 +531,6 @@
                 max_tokens,
                 context,
             )
-=======
-            raise Exception
-            try:
-                vertexai.init(project=self.project_id, location=location)
-                chat_model = ChatModel.from_pretrained(model)
-
-                messages = []
-                if previous_history:
-                    for message in previous_history:
-                        role = message.get("role")
-                        if role == "assistant":
-                            role = "bot"
-                        messages.append(
-                            ChatMessage(author=role, content=message.get("message")),
-                        )
-                chat = chat_model.start_chat(context=context, message_history=messages)
-
-                parameters = {
-                    "temperature": temperature,
-                    "max_output_tokens": max_tokens,
-                }
-                responses = chat.send_message_streaming(message=text, **parameters)
-            except Exception as exc:
-                raise ProviderException(str(exc))
->>>>>>> 366256be
 
             response = requests.post(
                 url=f"{url}:serverStreamingPredict",

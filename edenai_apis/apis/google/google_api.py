--- conflicted
+++ resolved
@@ -596,27 +596,17 @@
 
         # Analyse response
         # Getting name of entity, its category and its score of confidence
-<<<<<<< HEAD
         if response.get("entities") and isinstance(response["entities"], list):
             for ent in response["entities"]:
-                items.append(
-                    InfosNamedEntityRecognitionDataClass(
-                        entity=ent["name"],
-                        importance=ent.get("salience", None),
-                        category=ent["type"],
-                        url=ent.get("metadata", {}).get("wikipedia_url", None),
-=======
-        for ent in response["entities"]:
-            if ent.get("salience"):
-                items.append(
-                    InfosNamedEntityRecognitionDataClass(
-                        entity=ent["name"],
-                        importance=ent.get("salience"),
-                        category=ent["type"],
-                    #    url=ent.get("metadata", {}).get("wikipedia_url", None),
->>>>>>> 7ef27fe3
+                if ent.get("salience"):
+                    items.append(
+                        InfosNamedEntityRecognitionDataClass(
+                            entity=ent["name"],
+                            importance=ent.get("salience"),
+                            category=ent["type"],
+                        #    url=ent.get("metadata", {}).get("wikipedia_url", None),
+                        )
                     )
-                )
 
         standarized_response = NamedEntityRecognitionDataClass(items=items)
 

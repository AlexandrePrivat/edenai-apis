--- conflicted
+++ resolved
@@ -763,15 +763,10 @@
         original_response = service_request_.execute()
 
         if original_response.get("error") is not None:
-<<<<<<< HEAD
-            return AsyncErrorResponseType[SpeechToTextAsyncDataClass](
-                provider_job_id=provider_job_id
-            )
+            raise ProviderException(original_response['error'])
+
         text = ""
         diarization = SpeechDiarization(total_speakers=0, entries= [])
-=======
-            raise ProviderException(original_response['error'])
->>>>>>> e9baacec
         if original_response.get("done"):
             if original_response["response"].get("results"):
                 text = ", ".join(

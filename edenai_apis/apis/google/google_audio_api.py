import base64
import uuid
from io import BufferedReader, BytesIO
from pathlib import Path
from time import time
from typing import List, Optional

import googleapiclient.discovery
from edenai_apis.apis.google.google_helpers import generate_tts_params, get_encoding_and_sample_rate, get_right_audio_support_and_sampling_rate
from edenai_apis.features.audio.audio_interface import AudioInterface
from edenai_apis.features.audio.speech_to_text_async.speech_to_text_async_dataclass import (
    SpeechDiarization,
    SpeechDiarizationEntry,
    SpeechToTextAsyncDataClass,
)
from edenai_apis.features.audio.text_to_speech.text_to_speech_dataclass import (
    TextToSpeechDataClass,
)
from edenai_apis.utils.audio import retreive_voice_id
from edenai_apis.utils.exception import AsyncJobException, AsyncJobExceptionReason, LanguageException, ProviderException
from edenai_apis.utils.types import (
    AsyncBaseResponseType,
    AsyncLaunchJobResponseType,
    AsyncPendingResponseType,
    AsyncResponseType,
    ResponseType,
)

from google.cloud import speech, storage, texttospeech

from edenai_apis.utils.upload_s3 import USER_PROCESS, upload_file_bytes_to_s3


class GoogleAudioApi(AudioInterface):
    def audio__text_to_speech(
        self,
        language: str,
        text: str,
        option: str,
        voice_id: str,
        audio_format: str,
        speaking_rate: int,
        speaking_pitch: int,
        speaking_volume: int,
        sampling_rate: int
    ) -> ResponseType[TextToSpeechDataClass]:
        voice_type = 1

        client = texttospeech.TextToSpeechClient()
        input_text = texttospeech.SynthesisInput(text=text)

        voice = texttospeech.VoiceSelectionParams(
            language_code=language,
            name=voice_id
        )

        ext, audio_format = get_right_audio_support_and_sampling_rate(
            audio_format,
            texttospeech.AudioEncoding._member_names_)

        audio_config_params = generate_tts_params(
            speaking_rate, speaking_pitch, speaking_volume)

        audio_config_params.update({
            "audio_encoding": getattr(texttospeech.AudioEncoding, audio_format)
        })

        if sampling_rate:
            audio_config_params.update({
                "sample_rate_hertz": sampling_rate
            })

        audio_config = texttospeech.AudioConfig(
            **audio_config_params
        )

        # Getting response of API
        try:
            response = client.synthesize_speech(
                request={"input": input_text, "voice": voice,
                         "audio_config": audio_config}
            )
        except Exception as excp:
            raise ProviderException(str(excp))

        audio_content = BytesIO(response.audio_content)

        audio = base64.b64encode(audio_content.read()).decode("utf-8")

        audio_content.seek(0)
        resource_url = upload_file_bytes_to_s3(
            audio_content, f".{ext}", USER_PROCESS)

        standardized_response = TextToSpeechDataClass(
            audio=audio, voice_type=voice_type, audio_resource_url=resource_url
        )
        return ResponseType[TextToSpeechDataClass](
            original_response={},
            standardized_response=standardized_response,
        )

    def _create_vocabulary(self, list_vocabs: list):
        adaptation_client = speech.AdaptationClient()
        parent = f"projects/{self.project_id}/locations/global"
        phrases = [{"value": value} for value in list_vocabs]
        phrase_set_id = str(uuid.uuid4())
        try:
            phrase_set_response = adaptation_client.create_phrase_set(
                {
                    "parent": parent,
                    "phrase_set_id": phrase_set_id,
                    "phrase_set": {"boost": 10, "phrases": phrases},
                }
            )
        except Exception as exc:
            raise ProviderException(str(exc)) from exc
        return phrase_set_response.name

    def audio__speech_to_text_async__launch_job(
        self,
        file: str,
        language: str,
        speakers: int,
        profanity_filter: bool,
        vocabulary: Optional[List[str]],
        audio_attributes: tuple,
        model: str = None,
        file_url: str = "",
    ) -> AsyncLaunchJobResponseType:

        export_format, channels, frame_rate = audio_attributes

        # check language
        if not language:
            raise LanguageException("Language not provided")

        audio_name = str(int(time())) + Path(file).stem + "." + export_format
        # Upload file to google cloud
        storage_client: storage.Client = self.clients["storage"]
        bucket_name = "audios-speech2text"
        bucket = storage_client.get_bucket(bucket_name)
        blob = bucket.blob(audio_name)
        blob.upload_from_filename(file)

        gcs_uri = f"gs://{bucket_name}/{audio_name}"
        # Launch file transcription
        client = speech.SpeechClient()
        audio = speech.RecognitionAudio(uri=gcs_uri)
        diarization = speech.SpeakerDiarizationConfig(
            enable_speaker_diarization=True,
            min_speaker_count=1,
            max_speaker_count=speakers,
        )

        params = {
            "language_code": language,
            "audio_channel_count": int(channels),
            "enable_separate_recognition_per_channel": True,
            "diarization_config": diarization,
            "profanity_filter": profanity_filter,
            "enable_word_confidence": True,
            "enable_automatic_punctuation": True,
            "enable_spoken_punctuation": True
        }

        encoding, sampling = get_encoding_and_sample_rate(
            export_format.replace('audio/', ''))

        if encoding:
            params.update({
                "encoding": getattr(speech.RecognitionConfig.AudioEncoding, encoding)
            })
        if sampling:
            params.update({
                "sample_rate_hertz": sampling
            })

        # create custum vocabulary phrase_set
        if vocabulary:
            name = self._create_vocabulary(vocabulary)
            speech_adaptation = speech.SpeechAdaptation(
                phrase_set_references=[name])
            params.update({"adaptation": speech_adaptation})

        config = speech.RecognitionConfig(**params)
        try:
            operation = client.long_running_recognize(
                config=config, audio=audio)
        except Exception as exc:
            error = str(exc)
            if "bad encoding" in error:
                raise ProviderException(
                    "Could not decode audio file, bad file encoding")
            raise ProviderException(error)
        operation_name = operation.operation.name
        return AsyncLaunchJobResponseType(provider_job_id=operation_name)

    def audio__speech_to_text_async__get_job_result(
        self, provider_job_id: str
    ) -> AsyncBaseResponseType[SpeechToTextAsyncDataClass]:
        service = googleapiclient.discovery.build("speech", "v1")
        service_request_ = service.operations().get(name=provider_job_id)

        try:
            original_response = service_request_.execute()
        except Exception as excp:
            error_message = str(excp)
            if "Unrecognized long running operation name" in error_message:
                raise AsyncJobException(
                    reason=AsyncJobExceptionReason.DEPRECATED_JOB_ID
                )
            raise ProviderException(error_message)

        if error_message := original_response.get("error") is not None:
            raise ProviderException(error_message)

        text = ""
        diarization = SpeechDiarization(total_speakers=0, entries=[])
        if original_response.get("done"):
            if original_response["response"].get("results"):
                text = ", ".join(
                    [
                        entry["alternatives"][0]["transcript"].strip()
                        if entry["alternatives"][0].get("transcript")
                        else ""
                        for entry in original_response["response"]["results"]
                    ]
                )

                diarization_entries = []
                result = original_response["response"]["results"][-1]
<<<<<<< HEAD

                try:
                    words_info = result["alternatives"][0]["words"]
                except KeyError:
                    words_info = []

=======
                words_info = result["alternatives"][0].get("words")
                if not words_info:
                    raise ProviderException("Empty response, try to convert your audio file to a 'wav' format. try to \
                                            put the 'convert_to_wav' to True")
>>>>>>> 9c6d1fc6
                speakers = set()

                for word_info in words_info:
                    speakers.add(word_info["speakerTag"])
                    diarization_entries.append(
                        SpeechDiarizationEntry(
                            segment=word_info["word"],
                            speaker=word_info["speakerTag"],
                            start_time=word_info["startTime"][:-1],
                            end_time=word_info["endTime"][:-1],
                            confidence=word_info["confidence"],
                        )
                    )

                diarization = SpeechDiarization(
                    total_speakers=len(speakers), entries=diarization_entries
                )

            standardized_response = SpeechToTextAsyncDataClass(
                text=text, diarization=diarization
            )
            return AsyncResponseType[SpeechToTextAsyncDataClass](
                original_response=original_response,
                standardized_response=standardized_response,
                provider_job_id=provider_job_id,
            )
        return AsyncPendingResponseType(provider_job_id=provider_job_id)<|MERGE_RESOLUTION|>--- conflicted
+++ resolved
@@ -229,19 +229,15 @@
 
                 diarization_entries = []
                 result = original_response["response"]["results"][-1]
-<<<<<<< HEAD
 
                 try:
                     words_info = result["alternatives"][0]["words"]
                 except KeyError:
                     words_info = []
 
-=======
-                words_info = result["alternatives"][0].get("words")
-                if not words_info:
+                if words_info == []:
                     raise ProviderException("Empty response, try to convert your audio file to a 'wav' format. try to \
                                             put the 'convert_to_wav' to True")
->>>>>>> 9c6d1fc6
                 speakers = set()
 
                 for word_info in words_info:

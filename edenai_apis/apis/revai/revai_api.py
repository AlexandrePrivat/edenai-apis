from io import BufferedReader
import requests
import uuid
from time import time
import json
import boto3
from botocore.errorfactory import ClientError

from edenai_apis.features import ProviderApi, Audio
from edenai_apis.features.audio import (
    SpeechToTextAsyncDataClass,
    SpeechDiarizationEntry,
    SpeechDiarization
)
from edenai_apis.loaders.data_loader import ProviderDataEnum
from edenai_apis.loaders.loaders import load_provider
from edenai_apis.utils.exception import ProviderException
from edenai_apis.utils.types import (
    AsyncBaseResponseType,
    AsyncLaunchJobResponseType,
    AsyncPendingResponseType,
    AsyncResponseType,
)
from apis.amazon.config import clients, storage_clients


class RevAIApi(ProviderApi, Audio):
    provider_name = "revai"

    bucket_name = "716b4c0d6f124c75be2049d329cd0783"
    bucket_region = "eu-west-1"

    def __init__(self) -> None:
        self.api_settings = load_provider(ProviderDataEnum.KEY, self.provider_name)
        self.key = self.api_settings["revai_key"]


    def _create_vocabulary(self, list_vocabs: list):
        vocab_name = str(uuid.uuid4())
        response = requests.post(
            url="https://api.rev.ai/speechtotext/v1/vocabularies",
            headers={"Authorization": f"Bearer {self.key}",},
            data= {
                "custom_vocabularies" : [{
                    "phrases" : list_vocabs
                }]
            }
        )
        original_response = response.json()
        if response.status_code != 200:
            print(original_response)
            message = f"{original_response.get('title','')}: {original_response.get('details','')}"
            raise ProviderException(
                message=message,
                code=response.status_code,
            )
        vocab_name = original_response["id"]

        return vocab_name
    

    def _launch_transcribe(
        self, filename:str, language:str,
        profanity_filter: bool, vocab_name:str=None, 
        initiate_vocab:bool= False):

        file_url = f"https://{self.bucket_name}.s3.{self.bucket_region}.amazonaws.com/{filename}"

        config = {
            "filter_profanity": profanity_filter,
        }

        if language:
            config.update({
                "language": language,
            })

        if vocab_name:
            config.update({
                "custom_vocabulary_id" : vocab_name
            })
            if initiate_vocab:
                config["checked"]= False
                filename = f"{vocab_name}_settings.txt"
                storage_clients["speech"].meta.client.put_object(
                    Bucket= self.bucket_name, 
                    Body=json.dumps(config).encode(), 
                    Key=filename
                )
                return 

        data_config = {
                "options": json.dumps(config),
                "source_config" : {
                    "url" : file_url
                }
            }
        print(data_config)
        response = requests.post(
            url="https://ec1.api.rev.ai/speechtotext/v1/jobs",
            headers={
                "Authorization": f"Bearer {self.key}",
                "Content-type": "application/json", 
                },
            data= json.dumps(data_config),
            # files=[("media", ("audio_file", file))],
        )
        original_response = response.json()
    
        if response.status_code != 200:
            print(response.json())
            parameters = original_response.get('parameters')
            for key, value in parameters.items():
                if "filter_profanity" in key:
                    raise ProviderException(f"{key}: {value[0]} Use 'en' language for profanity filter")
            message = f"{original_response.get('title','')}: {original_response.get('details','')}"
            if message and message[0] == ":":
                if len(message) > 2:
                    message = message[2:]
                else:
                    message = "An error has occurred..."
            raise ProviderException(
                message=message,
                code=response.status_code,
            )
        return original_response["id"]


    def audio__speech_to_text_async__launch_job(
        self, file: BufferedReader, language: str,
        speakers : int, profanity_filter: bool, vocabulary: list
    ) -> AsyncLaunchJobResponseType:

        # upload file to amazon S3
        file_name = str(int(time())) + "_" + str(file.name.split("/")[-1])
        storage_clients["speech"].meta.client.upload_fileobj(
            Fileobj = file, 
            Bucket = self.bucket_name, 
            Key= file_name 
        )

        if vocabulary:
            vocab_name = self._create_vocabulary(vocabulary)
            self._launch_transcribe(file_name, language, profanity_filter, vocab_name, True)
            return AsyncLaunchJobResponseType(provider_job_id=f"{vocab_name}EdenAI{file_name}")


        provider_job_id = self._launch_transcribe(file_name, 
            language, profanity_filter)
        provider_job_id = f"{provider_job_id}EdenAI{file_name}" # file_name to delete file

        return AsyncLaunchJobResponseType(provider_job_id=provider_job_id)


    def audio__speech_to_text_async__get_job_result(
        self, provider_job_id: str
    ) -> AsyncBaseResponseType[SpeechToTextAsyncDataClass]:
        provider_job_id, file_name = provider_job_id.split("EdenAI")
        headers = {"Authorization": f"Bearer {self.key}"}
        # check if custom vocabulary
        try: # check if job id of vocabulary or not
            config_content = storage_clients["speech"].meta.client.get_object(
                Bucket = self.bucket_name,
                Key= f"{provider_job_id}_settings.txt"
                )
            config = json.loads(config_content['Body'].read().decode('utf-8'))
            #check if vocab finished
            if job_id:= not config.get("provider_job_id"): # check if transcribe have been launched
                response = requests.get(
                    url=f"https://ec1.api.rev.ai/speechtotext/v1/vocabularies/{provider_job_id}",
                    headers=headers,
                )
                original_response = response.json()
                if response.status_code != 200:
                    raise ProviderException(
                        message=f"{original_response.get('title','')}: {original_response.get('details','')}",
                        code=response.status_code,
                    )
                status = original_response["status"]
                if status == "in_progress":
                    return AsyncPendingResponseType[SpeechToTextAsyncDataClass](
                        provider_job_id=provider_job_id
                    )
                if status == "failed":
                    return AsyncErrorResponseType[SpeechToTextAsyncDataClass](
                        error=original_response["failure_detail"],
                        provider_job_id=provider_job_id,
                    )
                provider_job = self._launch_transcribe(
                    config["source_config"]["url"].split("/")[-1],
                    config.get("language"),
                    config["filter_profanity"],
                    provider_job_id
                )
                config["provider_job_id"] = provider_job
                return AsyncPendingResponseType[SpeechToTextAsyncDataClass](
                    provider_job_id=provider_job_id
                )
            provider_job_id = job_id
            
        except ClientError as exc:
            pass

        response = requests.get(
            url=f"https://ec1.api.rev.ai/speechtotext/v1/jobs/{provider_job_id}",
            headers=headers,
        )
        original_response = response.json()
        if response.status_code != 200:
            raise ProviderException(
                message=f"{original_response.get('title','')}: {original_response.get('details','')}",
                code=response.status_code,
            )

        status = original_response["status"]
        if status == "transcribed":
            # delete audio file
            storage_clients["speech"].meta.client.delete_object(
                Bucket= self.bucket_name, 
                Key= file_name
            )
            response = requests.get(
                url=f"https://ec1.api.rev.ai/speechtotext/v1/jobs/{provider_job_id}/transcript",
                headers=headers,
            )
            if response.status_code != 200:
                raise ProviderException(
                    message=f"{original_response.get('title','')}: {original_response.get('details','')}",
                    code=response.status_code,
                )

            diarization_entries = []
            speakers = set()

            original_response = response.json()
            text = ""
            for monologue in original_response["monologues"]:
                text += "".join(
                    [element["value"] for element in monologue["elements"]]
                )
                speakers.add(monologue["speaker"])
                for word_info in monologue["elements"]:
                    if word_info["type"] == "text":
                        diarization_entries.append(
                            SpeechDiarizationEntry(
                                speaker= monologue["speaker"] + 1,
                                segment= word_info["value"],
                                start_time= str(word_info["ts"]),
                                end_time= str(word_info["end_ts"]),
                                confidence= word_info["confidence"]
                            )
                        )

            diarization = SpeechDiarization(total_speakers= len(speakers), entries= diarization_entries)

            standarized_response = SpeechToTextAsyncDataClass(text=text, diarization= diarization)
            return AsyncResponseType[SpeechToTextAsyncDataClass](
                original_response=original_response,
                standarized_response=standarized_response,
                provider_job_id=provider_job_id,
            )
        elif status == "failed":
<<<<<<< HEAD
            print(original_response)
            return AsyncErrorResponseType[SpeechToTextAsyncDataClass](
                error=original_response["failure_detail"],
                provider_job_id=provider_job_id,
            )
=======
            error = original_response.get("failure_detail")
            raise ProviderException(error)
>>>>>>> 40376ced
        return AsyncPendingResponseType[SpeechToTextAsyncDataClass](
            provider_job_id=provider_job_id
        )<|MERGE_RESOLUTION|>--- conflicted
+++ resolved
@@ -260,16 +260,8 @@
                 provider_job_id=provider_job_id,
             )
         elif status == "failed":
-<<<<<<< HEAD
-            print(original_response)
-            return AsyncErrorResponseType[SpeechToTextAsyncDataClass](
-                error=original_response["failure_detail"],
-                provider_job_id=provider_job_id,
-            )
-=======
             error = original_response.get("failure_detail")
             raise ProviderException(error)
->>>>>>> 40376ced
         return AsyncPendingResponseType[SpeechToTextAsyncDataClass](
             provider_job_id=provider_job_id
         )
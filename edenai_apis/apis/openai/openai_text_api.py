--- conflicted
+++ resolved
@@ -762,14 +762,9 @@
         )
 
     def text__prompt_optimization(
-<<<<<<< HEAD
-        self, text: str, provider: Literal["openai", "google", "cohere"]
-    ) -> ResponseType[PromptOptimizationDataClass]:
-=======
         self,
         text: str, 
         target_provider: Literal['openai', 'google', 'cohere']) -> ResponseType[PromptOptimizationDataClass]:
->>>>>>> 35efae63
         url = f"{self.url}/chat/completions"
         prompt = construct_prompt_optimization_instruction(text, target_provider)
         messages = [{"role": "user", "content": prompt}]

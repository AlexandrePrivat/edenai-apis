from typing import List, Literal, Optional, Sequence, Dict
import requests
import numpy as np
import json

from pydantic_core._pydantic_core import ValidationError

from edenai_apis.features.text import PromptOptimizationDataClass
from edenai_apis.features.text.anonymization.anonymization_dataclass import (
    AnonymizationEntity,
)
from edenai_apis.features.text.anonymization.category import CategoryType
from edenai_apis.features.text.code_generation.code_generation_dataclass import (
    CodeGenerationDataClass,
)
from edenai_apis.features.text.keyword_extraction.keyword_extraction_dataclass import (
    InfosKeywordExtractionDataClass,
)
from edenai_apis.features.text.named_entity_recognition.named_entity_recognition_dataclass import (
    NamedEntityRecognitionDataClass,
)
from edenai_apis.features.text.spell_check.spell_check_dataclass import (
    SpellCheckDataClass,
    SpellCheckItem,
    SuggestionItem,
)
from edenai_apis.utils.conversion import (
    closest_above_value,
    find_all_occurrence,
    standardized_confidence_score,
)
from edenai_apis.utils.exception import ProviderException
from edenai_apis.utils.types import ResponseType
from edenai_apis.features import TextInterface
from edenai_apis.features.text.question_answer import QuestionAnswerDataClass
from edenai_apis.features.text.summarize import SummarizeDataClass
from edenai_apis.features.text.anonymization import AnonymizationDataClass
from edenai_apis.features.text.sentiment_analysis import SentimentAnalysisDataClass
from edenai_apis.features.text.generation import GenerationDataClass
from edenai_apis.features.text.search import SearchDataClass, InfosSearchDataClass
from edenai_apis.features.text.keyword_extraction import (
    KeywordExtractionDataClass,
)
from edenai_apis.features.text.topic_extraction import (
    TopicExtractionDataClass,
    ExtractedTopic,
)
from edenai_apis.features.text.custom_named_entity_recognition import (
    CustomNamedEntityRecognitionDataClass,
)
from edenai_apis.features.text.custom_classification import (
    CustomClassificationDataClass,
)
from edenai_apis.features.text.prompt_optimization import (
    PromptOptimizationDataClass,
    PromptDataClass,
)
from edenai_apis.features.text.moderation import ModerationDataClass, TextModerationItem
from edenai_apis.features.text.embeddings import EmbeddingDataClass, EmbeddingsDataClass
from edenai_apis.features.text.chat import ChatDataClass, ChatMessageDataClass
from .helpers import (
    construct_ner_instruction,
    construct_spell_check_instruction,
    construct_anonymization_context,
    construct_classification_instruction,
    get_openapi_response,
    construct_keyword_extraction_context,
    construct_sentiment_analysis_context,
    construct_topic_extraction_context,
    construct_custom_ner_instruction,
    construct_prompt_optimization_instruction,
    prompt_optimization_missing_information,
)
from edenai_apis.utils.conversion import construct_word_list
from edenai_apis.utils.metrics import METRICS


class OpenaiTextApi(TextInterface):
    def text__summarize(
        self, text: str, output_sentences: int, language: str, model: str
    ) -> ResponseType[SummarizeDataClass]:
        if not model:
            model = self.model

        url = f"{self.url}/engines/{model}/completions"
        payload = {
            "prompt": text + "\n\nTl;dr",
            "max_tokens": self.max_tokens,
            "temperature": 0.0,
            "frequency_penalty": 0.0,
            "presence_penalty": 0.0,
        }

        response = requests.post(url, json=payload, headers=self.headers)
        original_response = get_openapi_response(response)

        standardized_response = SummarizeDataClass(
            result=original_response["choices"][0]["text"]
        )

        result = ResponseType[SummarizeDataClass](
            original_response=original_response,
            standardized_response=standardized_response,
        )
        return result

    def text__moderation(
        self, text: str, language: str
    ) -> ResponseType[ModerationDataClass]:
        try:
            response = requests.post(
                f"{self.url}/moderations", headers=self.headers, json={"input": text}
            )
        except Exception as exc:
            raise ProviderException(str(exc), code=500)
        original_response = get_openapi_response(response)

        classification: Sequence[TextModerationItem] = []
        if result := original_response.get("results", None):
            for key, value in result[0].get("category_scores", {}).items():
                classification.append(
                    TextModerationItem(
                        label=key, likelihood=standardized_confidence_score(value)
                    )
                )
        standardized_response: ModerationDataClass = ModerationDataClass(
            nsfw_likelihood=ModerationDataClass.calculate_nsfw_likelihood(
                classification
            ),
            items=classification,
        )

        return ResponseType[ModerationDataClass](
            original_response=original_response,
            standardized_response=standardized_response,
        )

    def text__search(
        self,
        texts: List[str],
        query: str,
        similarity_metric: Literal[
            "cosine", "hamming", "manhattan", "euclidean"
        ] = "cosine",
        model: str = None,
    ) -> ResponseType[SearchDataClass]:
        if model is None:
            model = "1536__text-embedding-ada-002"

        # Import the function
        function_score = METRICS[similarity_metric]

        # Embed the texts & query
        texts_embed_response = OpenaiTextApi.text__embeddings(
            self, texts=texts, model=model
        ).original_response
        query_embed_response = OpenaiTextApi.text__embeddings(
            self, texts=[query], model=model
        ).original_response

        # Extract Tokens consumed
        texts_usage = texts_embed_response.get("usage").get("total_tokens")
        query_usage = query_embed_response.get("usage").get("total_tokens")

        # Extracts embeddings from texts & query
        texts_embed = [item["embedding"] for item in texts_embed_response.get("data")]
        query_embed = query_embed_response["data"][0]["embedding"]

        items = []
        # Calculate score for each text index
        for index, text in enumerate(texts_embed):
            score = function_score(query_embed, text)
            items.append(
                InfosSearchDataClass(
                    object="search_result", document=index, score=score
                )
            )

        # Sort items by score in descending order
        sorted_items = sorted(items, key=lambda x: x.score, reverse=True)

        # Build the original response
        original_response = {
            "texts_embeddings": texts_embed_response,
            "embeddings_query": query_embed_response,
            "usage": {"total_tokens": texts_usage + query_usage},
        }

        result = ResponseType[SearchDataClass](
            original_response=original_response,
            standardized_response=SearchDataClass(items=sorted_items),
        )
        return result

    def text__question_answer(
        self,
        texts: List[str],
        question: str,
        temperature: float,
        examples_context: str,
        examples: List[List[str]],
        model: Optional[str],
    ) -> ResponseType[QuestionAnswerDataClass]:
        if not model:
            model = self.model

        url = f"{self.url}/completions"

        # With search get the top document with the question & construct the context
        document = self.text__search(texts, question).model_dump()
        context = document["standardized_response"]["items"][0]["document"]
        prompt_questions = [
            "\nQ:" + example[0] + "\nA:" + example[1] for example in examples
        ]
        prompts = [
            examples_context
            + "\n\n"
            + "".join(prompt_questions)
            + "\n\n"
            + texts[context]
            + "\nQ:"
            + question
            + "\nA:"
        ]
        payload = {
            "model": model,
            "prompt": prompts,
            "max_tokens": 100,
            "temperature": temperature,
            "top_p": 1,
            "frequency_penalty": 0,
            "presence_penalty": 0,
        }
        response = requests.post(url, json=payload, headers=self.headers)
        original_response = get_openapi_response(response)

        answer = original_response["choices"][0]["text"].split("\n")
        answer = answer[0]
        standardized_response = QuestionAnswerDataClass(answers=[answer])

        result = ResponseType[QuestionAnswerDataClass](
            original_response=original_response,
            standardized_response=standardized_response,
        )
        return result

    def text__anonymization(
        self, text: str, language: str
    ) -> ResponseType[AnonymizationDataClass]:
        url = f"{self.url}/completions"
        prompt = construct_anonymization_context(text)
        payload = {
            "prompt": prompt,
            "model": self.model,
            "max_tokens": 2048,
            "temperature": 0.0,
            "frequency_penalty": 0.0,
            "presence_penalty": 0.0,
        }
        response = requests.post(url, json=payload, headers=self.headers)
        original_response = get_openapi_response(response)

        data = (
            original_response["choices"][0]["text"]
            .replace("\n\n", " ")
            .replace("\n", "")
            .strip()
        )
        try:
            data_dict = json.loads(rf"{data}")
        except json.JSONDecodeError:
            raise ProviderException("An error occurred while parsing the response.")
        new_text = text
        entities: Sequence[AnonymizationEntity] = []
        for entity in data_dict.get("entities", []):
            classificator = CategoryType.choose_category_subcategory(
                entity.get("label")
            )
            offset = closest_above_value(
                find_all_occurrence(text, entity.get("content", "")),
                entity.get("offset", 0),
            )
            length = len(entity.get("content", ""))
            try:
                entities.append(
                    AnonymizationEntity(
                        offset=offset,
                        length=length,
                        content=entity.get("content"),
                        original_label=entity.get("label"),
                        category=classificator["category"],
                        subcategory=classificator["subcategory"],
                        confidence_score=entity.get("confidence_score"),
                    )
                )
            except (ValidationError) as exc:
                raise ProviderException("An error occurred while parsing the response.") from exc
            tmp_new_text = new_text[0:offset] + "*" * length
            tmp_new_text += new_text[offset + length :]
            new_text = tmp_new_text

        standardized_response = AnonymizationDataClass(
            result=new_text, entities=entities
        )
        return ResponseType[AnonymizationDataClass](
            original_response=original_response,
            standardized_response=standardized_response,
        )

    def text__keyword_extraction(
        self, language: str, text: str
    ) -> ResponseType[KeywordExtractionDataClass]:
        url = f"{self.url}/completions"
        prompt = construct_keyword_extraction_context(text)
        payload = {
            "prompt": prompt,
            "max_tokens": self.max_tokens,
            "model": self.model,
        }
        response = requests.post(url, json=payload, headers=self.headers)
        original_response = get_openapi_response(response)

        try:
            keywords = json.loads(original_response["choices"][0]["text"]) or {}
<<<<<<< HEAD
            if isinstance(keywords, list) and len(keywords) > 0:
                keywords = keywords[0]
            items = keywords.get("items", []) or []
            items_standardized = []
            for item in items:
                keyword = item.get("keyword")
                try:
                    importance = float(item.get("importance"))
                except:
                    importance = 0
                if not keyword or not isinstance(keyword, str):
                    continue
                item_standardized = InfosKeywordExtractionDataClass(
                    keyword=keyword, importance=importance
                )
                items_standardized.append(item_standardized)
            standardized_response = KeywordExtractionDataClass(items=items_standardized)
        except (KeyError, json.JSONDecodeError, TypeError) as exc:
=======
            items = keywords.get("items", [])
            standardized_response = KeywordExtractionDataClass(items=items)
        except (KeyError, json.JSONDecodeError, TypeError, ValidationError) as exc:
>>>>>>> bb12af5c
            raise ProviderException(
                "An error occurred while parsing the response."
            ) from exc

        return ResponseType[KeywordExtractionDataClass](
            original_response=original_response,
            standardized_response=standardized_response,
        )

    def text__sentiment_analysis(
        self, language: str, text: str
    ) -> ResponseType[SentimentAnalysisDataClass]:
        url = f"{self.url}/completions"
        prompt = construct_sentiment_analysis_context(text)
        payload = {
            "prompt": prompt,
            "model": self.model,
            "temperature": 0,
            "logprobs": 1,
        }
        response = requests.post(url, json=payload, headers=self.headers)
        original_response = get_openapi_response(response)

        # Create output response
        # Get score
        score = np.exp(original_response["choices"][0]["logprobs"]["token_logprobs"][0])
        standarize = SentimentAnalysisDataClass(
            general_sentiment=original_response["choices"][0]["text"][1:],
            general_sentiment_rate=float(score),
        )

        return ResponseType[SentimentAnalysisDataClass](
            original_response=original_response, standardized_response=standarize
        )

    def text__topic_extraction(
        self, language: str, text: str
    ) -> ResponseType[TopicExtractionDataClass]:
        url = f"{self.url}/completions"

        prompt = construct_topic_extraction_context(text)
        payload = {
            "prompt": prompt,
            "max_tokens": self.max_tokens,
            "model": self.model,
            "logprobs": 1,
            "temperature": 0,
        }
        response = requests.post(url, json=payload, headers=self.headers)
        original_response = get_openapi_response(response)

        # Create output response
        # Get score
        score = np.exp(original_response["choices"][0]["logprobs"]["token_logprobs"][0])
        categories: Sequence[ExtractedTopic] = []
        categories.append(
            ExtractedTopic(
                category=original_response["choices"][0]["text"],
                importance=float(score),
            )
        )
        standarized_response = TopicExtractionDataClass(items=categories)

        return ResponseType[TopicExtractionDataClass](
            original_response=original_response,
            standardized_response=standarized_response,
        )

    def text__code_generation(
        self, instruction: str, temperature: float, max_tokens: int, prompt: str = ""
    ) -> ResponseType[CodeGenerationDataClass]:
        url = f"{self.url}/chat/completions"
        model = "gpt-3.5-turbo"

        messages = [
            {
                "role": "system",
                "content": "You are a helpful assistant. Be helpful for code generation",
            },
            {"role": "user", "content": instruction},
        ]
        if prompt:
            messages.insert(1, {"role": "user", "content": prompt})

        payload = {
            "model": model,
            "temperature": temperature,
            "messages": messages,
            "max_tokens": max_tokens,
        }

        response = requests.post(url, json=payload, headers=self.headers)
        original_response = get_openapi_response(response)

        standardized_response = CodeGenerationDataClass(
            generated_text=original_response["choices"][0]["message"]["content"]
        )
        return ResponseType[CodeGenerationDataClass](
            original_response=original_response,
            standardized_response=standardized_response,
        )

    def text__generation(
        self,
        text: str,
        temperature: float,
        max_tokens: int,
        model: str,
    ) -> ResponseType[GenerationDataClass]:
        url = f"{self.url}/completions"

        payload = {
            "prompt": text,
            "model": model,
            "temperature": temperature,
        }
        if max_tokens != 0:
            payload["max_tokens"] = max_tokens

        response = requests.post(url, json=payload, headers=self.headers)
        original_response = get_openapi_response(response)

        standardized_response = GenerationDataClass(
            generated_text=original_response["choices"][0]["text"]
        )
        return ResponseType[GenerationDataClass](
            original_response=original_response,
            standardized_response=standardized_response,
        )

    def text__custom_named_entity_recognition(
        self, text: str, entities: List[str], examples: Optional[List[Dict]] = None
    ) -> ResponseType[CustomNamedEntityRecognitionDataClass]:
        url = f"{self.url}/completions"
        built_entities = ",".join(entities)
        prompt = construct_custom_ner_instruction(text, built_entities, examples)
        payload = {
            "prompt": prompt,
            "model": self.model,
            "temperature": 0.0,
            "top_p": 1,
            "max_tokens": 250,
            "frequency_penalty": 0,
            "presence_penalty": 0,
        }
        response = requests.post(url, json=payload, headers=self.headers)

        # Handle errors
        if response.status_code != 200:
            raise ProviderException(response.text, response.status_code)

        try:
            original_response = response.json()
            items = json.loads(original_response["choices"][0]["text"])
        except (KeyError, json.JSONDecodeError) as exc:
            raise ProviderException(
                "An error occurred while parsing the response.", code=500
            ) from exc

        standardized_response = CustomNamedEntityRecognitionDataClass(
            items=items.get("items")
        )

        return ResponseType[CustomNamedEntityRecognitionDataClass](
            original_response=original_response,
            standardized_response=standardized_response,
        )

    def text__custom_classification(
        self, texts: List[str], labels: List[str], examples: List[List[str]]
    ) -> ResponseType[CustomClassificationDataClass]:
        url = f"{self.url}/completions"

        prompt = construct_classification_instruction(texts, labels, examples)

        # Build the request
        payload = {
            "prompt": prompt,
            "model": self.model,
            "top_p": 1,
            "max_tokens": 500,
            "temperature": 0,
            "logprobs": 1,
            "frequency_penalty": 0,
            "presence_penalty": 0,
        }
        response = requests.post(url, json=payload, headers=self.headers)
        original_response = get_openapi_response(response)

        # Getting labels
        detected_labels = original_response["choices"][0]["text"]

        try:
            json_detected_labels = json.loads(detected_labels)
        except json.JSONDecodeError:
            raise ProviderException("An error occurred while parsing the response.")

        return ResponseType[CustomClassificationDataClass](
            original_response=original_response,
            standardized_response=CustomClassificationDataClass(
                classifications=json_detected_labels["classifications"]
            ),
        )

    def text__spell_check(
        self, text: str, language: str
    ) -> ResponseType[SpellCheckDataClass]:
        url = f"{self.url}/chat/completions"
        prompt = construct_spell_check_instruction(text, language)
        messages = [{"role": "user", "content": prompt}]
        messages.insert(
            0,
            {
                "role": "system",
                "content": "Act As a spell checker, your role is to analyze the provided text and proficiently correct any spelling errors. Accept input texts and deliver precise and accurate corrections to enhance the overall writing quality.",
            },
        )
        payload = {
            "model": "gpt-3.5-turbo",
            "messages": messages,
            "temperature": 0.0,
        }
        response = requests.post(url, json=payload, headers=self.headers)
        original_response = get_openapi_response(response)

        try:
            data = original_response["choices"][0]["message"]["content"]
            corrected_items = json.loads(data)
        except json.JSONDecodeError as exc:
            raise ProviderException(
                "An error occurred while parsing the response.",
                code=response.status_code,
            )

        corrections = construct_word_list(text, corrected_items)

        items: Sequence[SpellCheckItem] = []
        for item in corrections:
            items.append(
                SpellCheckItem(
                    text=item["word"],
                    offset=item["offset"],
                    length=item["length"],
                    type=None,
                    suggestions=[
                        SuggestionItem(suggestion=item["suggestion"], score=1.0)
                    ],
                )
            )

        return ResponseType[SpellCheckDataClass](
            original_response=original_response,
            standardized_response=SpellCheckDataClass(text=text, items=items),
        )

    def text__named_entity_recognition(
        self, language: str, text: str
    ) -> ResponseType[NamedEntityRecognitionDataClass]:
        url = f"{self.url}/completions"

        prompt = construct_ner_instruction(text)

        payload = {
            "n": 1,
            "model": self.model,
            "max_tokens": 500,
            "temperature": 0.0,
            "prompt": prompt,
        }
        response = requests.post(url, json=payload, headers=self.headers)
        original_response = get_openapi_response(response)

        try:
            original_items = json.loads(original_response["choices"][0]["text"])
        except (KeyError, json.JSONDecodeError) as exc:
            raise ProviderException(
                "An error occurred while parsing the response."
            ) from exc

        return ResponseType[NamedEntityRecognitionDataClass](
            original_response=original_response,
            standardized_response=NamedEntityRecognitionDataClass(
                items=original_items["items"]
            ),
        )

    def text__embeddings(
        self, texts: List[str], model: str
    ) -> ResponseType[EmbeddingsDataClass]:
        url = "https://api.openai.com/v1/embeddings"
        model = model.split("__")
        if len(texts) == 1:
            texts = texts[0]
        payload = {
            "input": texts,
            "model": model[1],
        }

        response = requests.post(url, json=payload, headers=self.headers)
        original_response = get_openapi_response(response)

        items: Sequence[EmbeddingsDataClass] = []
        embeddings = original_response["data"]

        for embedding in embeddings:
            items.append(EmbeddingDataClass(embedding=embedding["embedding"]))

        standardized_response = EmbeddingsDataClass(items=items)

        return ResponseType[EmbeddingsDataClass](
            original_response=original_response,
            standardized_response=standardized_response,
        )

    def text__chat(
        self,
        text: str,
        chatbot_global_action: Optional[str],
        previous_history: Optional[List[Dict[str, str]]],
        temperature: float,
        max_tokens: int,
        model: str,
    ) -> ResponseType[ChatDataClass]:
        url = f"{self.url}/chat/completions"

        messages = [{"role": "user", "content": text}]

        if previous_history:
            for idx, message in enumerate(previous_history):
                messages.insert(
                    idx,
                    {"role": message.get("role"), "content": message.get("message")},
                )

        if chatbot_global_action:
            messages.insert(0, {"role": "system", "content": chatbot_global_action})

        payload = {
            "model": model,
            "temperature": temperature,
            "messages": messages,
            "max_tokens": max_tokens,
        }

        response = requests.post(url, json=payload, headers=self.headers)
        original_response = get_openapi_response(response)

        # Standardize the response
        generated_text = original_response["choices"][0]["message"]["content"]
        message = [
            ChatMessageDataClass(role="user", message=text),
            ChatMessageDataClass(role="assistant", message=generated_text),
        ]

        standardized_response = ChatDataClass(
            generated_text=generated_text, message=message
        )

        return ResponseType[ChatDataClass](
            original_response=original_response,
            standardized_response=standardized_response,
        )

    def text__prompt_optimization(
        self, text: str, target_provider: Literal["openai", "google", "cohere"]
    ) -> ResponseType[PromptOptimizationDataClass]:
        url = f"{self.url}/chat/completions"
        prompt = construct_prompt_optimization_instruction(text, target_provider)
        messages = [{"role": "user", "content": prompt}]
        messages.insert(
            0,
            {
                "role": "system",
                "content": "Act as a Prompt Optimizer for LLMs, you take a description in input and generate a prompt from it.",
            },
        )
        payload = {
            "model": "gpt-4",
            "messages": messages,
            "temperature": 0.2,
            "n": 3,
        }

        response = requests.post(url, json=payload, headers=self.headers)
        original_response = get_openapi_response(response)

        missing_information_call = requests.post(
            url,
            json={
                "model": "gpt-4",
                "messages": [
                    {
                        "role": "user",
                        "content": prompt_optimization_missing_information(text),
                    }
                ],
            },
            headers=self.headers,
        )
        missing_information_response = get_openapi_response(missing_information_call)

        # Calculate total tokens consumed
        total_tokens_missing_information = missing_information_response["usage"][
            "total_tokens"
        ]
        original_response["usage"][
            "missing_information_tokens"
        ] = total_tokens_missing_information
        original_response["usage"]["total_tokens"] += total_tokens_missing_information

        # Standardize the response
        prompts: Sequence[PromptDataClass] = []

        for generated_prompt in original_response["choices"]:
            prompts.append(
                PromptDataClass(text=generated_prompt["message"]["content"].strip('"'))
            )

        standardized_response = PromptOptimizationDataClass(
            missing_information=missing_information_response["choices"][0]["message"][
                "content"
            ],
            items=prompts,
        )

        return ResponseType[PromptOptimizationDataClass](
            original_response=original_response,
            standardized_response=standardized_response,
        )<|MERGE_RESOLUTION|>--- conflicted
+++ resolved
@@ -293,8 +293,10 @@
                         confidence_score=entity.get("confidence_score"),
                     )
                 )
-            except (ValidationError) as exc:
-                raise ProviderException("An error occurred while parsing the response.") from exc
+            except ValidationError as exc:
+                raise ProviderException(
+                    "An error occurred while parsing the response."
+                ) from exc
             tmp_new_text = new_text[0:offset] + "*" * length
             tmp_new_text += new_text[offset + length :]
             new_text = tmp_new_text
@@ -322,7 +324,6 @@
 
         try:
             keywords = json.loads(original_response["choices"][0]["text"]) or {}
-<<<<<<< HEAD
             if isinstance(keywords, list) and len(keywords) > 0:
                 keywords = keywords[0]
             items = keywords.get("items", []) or []
@@ -340,12 +341,7 @@
                 )
                 items_standardized.append(item_standardized)
             standardized_response = KeywordExtractionDataClass(items=items_standardized)
-        except (KeyError, json.JSONDecodeError, TypeError) as exc:
-=======
-            items = keywords.get("items", [])
-            standardized_response = KeywordExtractionDataClass(items=items)
         except (KeyError, json.JSONDecodeError, TypeError, ValidationError) as exc:
->>>>>>> bb12af5c
             raise ProviderException(
                 "An error occurred while parsing the response."
             ) from exc

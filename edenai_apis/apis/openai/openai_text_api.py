--- conflicted
+++ resolved
@@ -728,18 +728,12 @@
                 standardized_response=standardized_response,
             )
         else:
-<<<<<<< HEAD
             stream = (ChatStreamResponse(
                 text = chunk["choices"][0]["delta"].get("content", ""),
                 blocked = not chunk["choices"][0].get("finish_reason") in (None, "stop"),
                 provider = "openai"
             ) for chunk in response)
             
-=======
-            stream = (
-                chunk["choices"][0]["delta"].get("content", "") for chunk in response
-            )
->>>>>>> d260ecc7
             return ResponseType[StreamChat](
                 original_response=None, standardized_response=StreamChat(stream=stream)
             )

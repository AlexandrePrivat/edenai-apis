--- conflicted
+++ resolved
@@ -539,19 +539,8 @@
             "messages": messages,
             "temperature": 0.0,
         }
-<<<<<<< HEAD
-        response = requests.post(
-            url, json=payload, headers=self.headers
-        )
-
-        try:
-            original_response = response.json()
-        except JSONDecodeError:
-            raise ProviderException("Error during parsing")
-=======
-        response = requests.post(url, json=payload, headers=self.headers)
-        original_response = get_openapi_response(response)
->>>>>>> b9a2fbc8
+        response = requests.post(url, json=payload, headers=self.headers)
+        original_response = get_openapi_response(response)
 
         try:
             data = original_response["choices"][0]["message"]["content"]

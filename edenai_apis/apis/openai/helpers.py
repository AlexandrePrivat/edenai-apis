--- conflicted
+++ resolved
@@ -3,6 +3,7 @@
 from edenai_apis.utils.languages import get_language_name_from_code
 
 SCORE_MULTIPLIER = 100.0
+
 
 def get_score(context, query, log_probs, text_offsets) -> float:
     log_prob = 0
@@ -17,32 +18,40 @@
             break
 
     return log_prob / float(count) * SCORE_MULTIPLIER
+
 
 def format_example_fn(x: List[List[str]]) -> str:
     examples_formated = ""
     for example in x:
         examples_formated += "Text: {text}\nText Classification: {label}\n\n".format(
             text=example[0].replace("\n", " ").strip(),
-            label=example[1].replace("\n"," ").strip()
+            label=example[1].replace("\n", " ").strip(),
         )
     return examples_formated
+
 
 def format_texts_fn(x: List[str]) -> str:
     texts_formated = ""
     for text in x:
-        texts_formated += "Text: {text}\n-----\n".format(text=text.replace("\n", " ").strip())
+        texts_formated += "Text: {text}\n-----\n".format(
+            text=text.replace("\n", " ").strip()
+        )
     return texts_formated
 
+
 def construct_search_context(query, document) -> str:
     """
-        Given a query and a document, construct a string that serves as a search context.
-        The returned string will contain the document followed by a separator line and a statement 
-        indicating the relevance of the document to the query.
-        
+    Given a query and a document, construct a string that serves as a search context.
+    The returned string will contain the document followed by a separator line and a statement
+    indicating the relevance of the document to the query.
+
     """
     return f"<|endoftext|>{document}\n\n---\n\nThe above passage is related to: {query}"
 
-def construct_classification_instruction(texts: list, labels: list, examples: list) -> str:
+
+def construct_classification_instruction(
+    texts: list, labels: list, examples: list
+) -> str:
     json_format = '{"classifications": [{"input": <text>, "label": <label>, "confidence": <confidence_score>}]}'
     return f"""You should act as a text classifier.
 Classify the text below into one of the following categories: {", ".join(labels)}.
@@ -64,8 +73,11 @@
 Your output:
 """
 
+
 def construct_anonymization_context(text: str) -> str:
-    output_template = '{{"redactedText" : "...", "entities": [[entity, category, confidence score]]}}'
+    output_template = (
+        '{{"redactedText" : "...", "entities": [[entity, category, confidence score]]}}'
+    )
     prompt = f"""Please analyze the following text and identify any personal and sensitive information contained within it. For each instance of personal information, please provide a category and a confidence score. Categories could include, but should not be limited to, names, addresses, phone numbers, email addresses, social security numbers, enterprise name, any private information and credit card numbers. Use a confidence score between 0 and 1 to indicate how certain you are that the identified information is actually personal information.
     The text is included between three backticks.
 
@@ -79,6 +91,7 @@
     Your output:'
     """
     return prompt
+
 
 def construct_keyword_extraction_context(text: str) -> str:
     output_template = '{{"items":[{{"keyword": ... , "importance":...}}]}}'
@@ -96,32 +109,48 @@
     """
     return prompt
 
-def construct_translation_context(text: str, source_language : str, target_language: str) -> str:
+
+def construct_translation_context(
+    text: str, source_language: str, target_language: str
+) -> str:
     prompt = f"Translate the following text from {get_language_name_from_code(source_language)} to {get_language_name_from_code(target_language)}:. text:\n###{text}###\ntranslation:"
     return prompt
 
+
 def construct_language_detection_context(text: str) -> str:
-    prompt = "Detect the ISO 639-1 language (only the code) of this text.\n\n Text: ###{data}###\ISO 639-1:".format(data=text)
-    return prompt
+    prompt = "Detect the ISO 639-1 language (only the code) of this text.\n\n Text: ###{data}###\ISO 639-1:".format(
+        data=text
+    )
+    return prompt
+
 
 def construct_sentiment_analysis_context(text: str) -> str:
-    prompt = f"Label the text below with one of these sentiments 'Positive','Negative','Neutral'.\n\nThe text is delimited by triple backticks text:\n ```"+text+"```\n\nYour label:"
-    return prompt
-
-def construct_topic_extraction_context(text: str)-> str:
-    prompt = "What is the main taxonomy of the text below. text:###{data}###put the result in this line:\n\n".format(data=text)
-    return prompt
-
-def check_openai_errors(response : dict):
-    """
-        This function takes a response from OpenAI API as input and raises a ProviderException if the response contains an error.
+    prompt = (
+        f"Label the text below with one of these sentiments 'Positive','Negative','Neutral'.\n\nThe text is delimited by triple backticks text:\n ```"
+        + text
+        + "```\n\nYour label:"
+    )
+    return prompt
+
+
+def construct_topic_extraction_context(text: str) -> str:
+    prompt = "What is the main taxonomy of the text below. text:###{data}###put the result in this line:\n\n".format(
+        data=text
+    )
+    return prompt
+
+
+def check_openai_errors(response: dict):
+    """
+    This function takes a response from OpenAI API as input and raises a ProviderException if the response contains an error.
     """
     if "error" in response:
         raise ProviderException(response["error"]["message"])
 
+
 def construct_spell_check_instruction(text: str, language: str) -> str:
     """
-        This function takes a text as input and returns a string that contains the instruction.
+    This function takes a text as input and returns a string that contains the instruction.
     """
 
     return f"""
@@ -131,7 +160,6 @@
 You should also return the type of each mistake.
 To calculate the start offset of the word you must count all off characters before the word including spaces and punctuation.
 For example: "Hello, world!" the start offset of "world" is 7.
-<<<<<<< HEAD
 
 The output should be a json that looks like this:
 {{"items":[{{"text":"word","offset":start_offset,"type":type,"suggestions":[{{"suggestion":"new word","score":value}}]}}]}}
@@ -142,24 +170,13 @@
 Text:
 ###{text}###
 
-=======
-
-The output should be a json that looks like this:
-{{"items":[{{"text":"word","offset":start_offset,"type":type,"suggestions":[{{"suggestion":"new word","score":value}}]}}]}}
-
-If no mistake was found, simply return an empty list of items like follows:
-{{"items":[]}}
-
-Text:
-###{text}###
-
->>>>>>> cc6cef78
 Output:
     """
 
+
 def construct_ner_instruction(text: str) -> str:
     """
-        This function takes a text as input and returns a string that contains the instruction.
+    This function takes a text as input and returns a string that contains the instruction.
     """
     return f"""Please extract named entities, their types and a confidence score from the text below. The confidence score between 0 and 1.
 
@@ -173,26 +190,25 @@
 Your output:"
     """
 
-def format_custom_ner_examples(
-    example : Dict
-    ):
-    # Get the text 
-    text = example['text']
-    
-    # Get the entities 
-    entities = example['entities']
-    
+
+def format_custom_ner_examples(example: Dict):
+    # Get the text
+    text = example["text"]
+
+    # Get the entities
+    entities = example["entities"]
+
     # Create an empty list to store the extracted entities
     extracted_entities = []
-    
+
     # Loop through the entities and extract the relevant information
     for entity in entities:
-        category = entity['category']
-        entity_name = entity['entity']
-        
+        category = entity["category"]
+        entity_name = entity["entity"]
+
         # Append the extracted entity to the list
-        extracted_entities.append({'entity': entity_name, 'category': category})
-        
+        extracted_entities.append({"entity": entity_name, "category": category})
+
     # Create the string with the extracted entities
     result = f"""Text : {text}
     Entities : {', '.join(set([entity['category'] for entity in extracted_entities]))}
@@ -203,14 +219,14 @@
             ]
     }}
     """
-    
+
     return result
 
+
 def construct_custom_ner_instruction(
-    text: str, 
-    built_entities : str, 
-    examples : Optional[List[Dict]]) -> str:
-    if examples : 
+    text: str, built_entities: str, examples: Optional[List[Dict]]
+) -> str:
+    if examples:
         prompt_examples = ""
         for example in examples:
             prompt_examples = prompt_examples + format_custom_ner_examples(example)
@@ -229,8 +245,12 @@
     instructions = """You need to act like a named entity recognition mode. The user will specify types entities that you need to extract from his text.
     The text is included between three backticks."""
 
-    return instructions + prompt_examples + f"""
+    return (
+        instructions
+        + prompt_examples
+        + f"""
     Text : \n```{text}```\n\n
     Entities : \n{built_entities}\n\n
     Your output:
-    """+    """
+    )
--- conflicted
+++ resolved
@@ -1,18 +1,3 @@
-<<<<<<< HEAD
-import json
-import uuid
-from typing import Optional, List
-
-import requests
-
-from edenai_apis.apis.amazon.helpers import check_webhook_result
-from edenai_apis.features import AudioInterface
-from edenai_apis.features.audio.speech_to_text_async.speech_to_text_async_dataclass import (
-    SpeechDiarization,
-    SpeechToTextAsyncDataClass,
-)
-from edenai_apis.utils.exception import ProviderException
-=======
 import base64
 from io import BytesIO
 
@@ -21,13 +6,20 @@
 from typing import Optional, List, Literal
 from edenai_apis.apis.amazon.helpers import check_webhook_result
 from edenai_apis.features.audio import TextToSpeechDataClass
->>>>>>> 51328790
 from edenai_apis.utils.types import (
     AsyncBaseResponseType,
     AsyncLaunchJobResponseType,
     AsyncResponseType,
     AsyncPendingResponseType, ResponseType,
 )
+from edenai_apis.features.audio.speech_to_text_async.speech_to_text_async_dataclass import (
+    SpeechDiarization,
+    SpeechToTextAsyncDataClass,
+)
+from edenai_apis.features import AudioInterface
+from edenai_apis.utils.exception import ProviderException
+import json
+import urllib
 
 from .helpers import convert_tts_audio_rate, get_openapi_response
 from edenai_apis.utils.upload_s3 import upload_file_bytes_to_s3, USER_PROCESS

from io import BufferedReader
import json
import requests

from edenai_apis.features import ProviderApi, Audio
from edenai_apis.features.audio import (
    SpeechToTextAsyncDataClass,
    SpeechDiarizationEntry,
    SpeechDiarization
)
from edenai_apis.loaders.data_loader import ProviderDataEnum
from edenai_apis.loaders.loaders import load_provider
from edenai_apis.utils.exception import ProviderException
from edenai_apis.utils.types import (
    AsyncBaseResponseType,
    AsyncErrorResponseType,
    AsyncLaunchJobResponseType,
    AsyncPendingResponseType,
    AsyncResponseType,
)


class SymblApi(ProviderApi, Audio):
    provider_name = "symbl"

    def __init__(self) -> None:
        self.api_settings = load_provider(ProviderDataEnum.KEY, self.provider_name)
        self.app_id = self.api_settings["app_id"]
        self.app_secret = self.api_settings["app_secret"]
        self._get_access_token()

    def _get_access_token(self) -> None:
        """
        Need to generate a token with app_id & app_secret
        the access Token will last for 24h only.
        If we call the endpoint while token is still active,
        it will return the active token, otherwise it creates a new one.
        Ref: https://docs.symbl.ai/docs/developer-tools/authentication/
        """

        payload = {
            "type": "application",
            "appId": self.app_id,
            "appSecret": self.app_secret,
        }
        headers = {"Content-Type": "application/json"}

        response = requests.post(
            "https://api.symbl.ai/oauth2/token:generate",
            headers=headers,
            data=json.dumps(payload),
        )
        self.access_token = response.json()["accessToken"]

    def audio__speech_to_text_async__launch_job(
        self, file: BufferedReader, language: str,
        speakers : int
    ) -> AsyncLaunchJobResponseType:
        file.seek(0, 2)
        number_of_bytes = file.tell()
        file.seek(0)

        headers = {
            "Authorization": "Bearer " + self.access_token,
            "Content-Length": str(number_of_bytes),
        }

<<<<<<< HEAD
        params = {
            "languageCode": language, 
            "enableSpeakerDiarization" : "true",
            "diarizationSpeakerCount" : speakers
            }
=======
        params = {}
        if language:
            params.update({"languageCode": language})
>>>>>>> 329d598f

        response = requests.post(
            url="https://api.symbl.ai/v1/process/audio",
            headers=headers,
            data=file,
            params=params,
        )

        if response.status_code != 201:
            raise ProviderException(
                f"Call to Symbl failed.\nResponse Status: {response.status_code}.\n"
                + f"Response Content: {response.content}"
            )

        original_response = response.json()
        job_id = (
            original_response["jobId"] + "###" + original_response["conversationId"]
        )

        return AsyncLaunchJobResponseType(
            provider_job_id=job_id
        )

    def audio__speech_to_text_async__get_job_result(
        self, provider_job_id: str
    ) -> AsyncBaseResponseType[SpeechToTextAsyncDataClass]:
        job_id, conversation_id = provider_job_id.split("###")

        headers = {
            "Content-Type": "application/json",
            "Authorization": f"Bearer {self.access_token}",
        }

        url_status = f"https://api.symbl.ai/v1/job/{job_id}"

        response_status = requests.get(url=url_status, headers=headers)
        original_response = response_status.json()

        if original_response["status"] == "completed":
            url = f"https://api.symbl.ai/v1/conversations/{conversation_id}/messages?sentiment=true"
            response = requests.get(url=url, headers=headers)
            if response.status_code != 200:
                return AsyncErrorResponseType[SpeechToTextAsyncDataClass](
                    error=response_status.text, provider_job_id=provider_job_id
                )

            original_response = response.json()
            diarization_entries = []
            speakers = set()

            text = " ".join(
                [message["text"] for message in original_response["messages"]]
            )

            for text_info in original_response["messages"]:
                speakers.add(text_info["from"]["name"])
                diarization_entries.append(
                    SpeechDiarizationEntry(
                        segment= text_info["text"],
                        speaker= int(text_info["from"]["name"].split("Speaker")[1].strip()),
                        start_time= str(text_info["timeOffset"]),
                        end_time= str(text_info["timeOffset"] + text_info["duration"])
                    )
                )

            diarization = SpeechDiarization(total_speakers=len(speakers), entries= diarization_entries)

            standarized_response = SpeechToTextAsyncDataClass(text=text, diarization = diarization)
            return AsyncResponseType[SpeechToTextAsyncDataClass](
                original_response=original_response,
                standarized_response=standarized_response,
                provider_job_id=provider_job_id,
            )
        elif original_response["status"] == "failed":
            return AsyncErrorResponseType[SpeechToTextAsyncDataClass](
                error=response_status.text, provider_job_id=provider_job_id
            )
        return AsyncPendingResponseType[SpeechToTextAsyncDataClass](
            provider_job_id=provider_job_id
        )<|MERGE_RESOLUTION|>--- conflicted
+++ resolved
@@ -65,17 +65,12 @@
             "Content-Length": str(number_of_bytes),
         }
 
-<<<<<<< HEAD
         params = {
-            "languageCode": language, 
             "enableSpeakerDiarization" : "true",
             "diarizationSpeakerCount" : speakers
             }
-=======
-        params = {}
         if language:
             params.update({"languageCode": language})
->>>>>>> 329d598f
 
         response = requests.post(
             url="https://api.symbl.ai/v1/process/audio",

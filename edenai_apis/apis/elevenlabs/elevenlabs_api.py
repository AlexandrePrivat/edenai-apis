import base64
from io import BytesIO
from typing import Dict

import requests

from edenai_apis.features import AudioInterface
from edenai_apis.features.audio.text_to_speech.text_to_speech_dataclass import (
    TextToSpeechDataClass,
)
from edenai_apis.features.provider.provider_interface import ProviderInterface
from edenai_apis.loaders.data_loader import ProviderDataEnum
from edenai_apis.loaders.loaders import load_provider
from edenai_apis.utils.exception import ProviderException
from edenai_apis.utils.types import ResponseType
from edenai_apis.utils.upload_s3 import USER_PROCESS, upload_file_bytes_to_s3
from .config import voice_ids


class ElevenlabsApi(ProviderInterface, AudioInterface):
    provider_name = "elevenlabs"

    def __init__(self, api_keys: Dict = {}):
        self.api_settings = load_provider(
            ProviderDataEnum.KEY, self.provider_name, api_keys=api_keys
        )
        self.api_key = self.api_settings["api_key"]
        self.base_url = "https://api.elevenlabs.io/v1/"
        self.headers = {
            "Accept": "audio/mpeg",
            "Content-Type": "application/json",
            "xi-api-key": self.api_key,
        }

    def __get_model_from_voice(voice_id: str):
<<<<<<< HEAD
        if "Multilingual" in voice_id:
            return "eleven_multilingual_v1"
        return "eleven_monolingual_v1"

=======
        if 'Multilingual' in voice_id:
            return 'eleven_multilingual_v2'
        return 'eleven_monolingual_v1'
    
>>>>>>> 3c45e4b2
    def __get_voice_id(voice_id: str):
        try:
            voice_name = voice_id.split("_")[-1]  # Extract the name from the voice_id
            voice_id_from_dict = voice_ids[
                voice_name
            ]  # Retrieve the ID using the name from the dict
        except Exception:
            raise ProviderException("Voice ID not found for the given voice name.")
        return voice_id_from_dict

    def audio__text_to_speech(
        self,
        language: str,
        text: str,
        option: str,
        voice_id: str,
        audio_format: str,
        speaking_rate: int,
        speaking_pitch: int,
        speaking_volume: int,
        sampling_rate: int,
    ) -> ResponseType[TextToSpeechDataClass]:

        ids = ElevenlabsApi.__get_voice_id(voice_id=voice_id)
        url = f"{self.base_url}text-to-speech/{ids}"
        model = ElevenlabsApi.__get_model_from_voice(voice_id=voice_id)
        data = {
            "text": text,
            "model_id": model,
            "voice_settings": {"stability": 0.5, "similarity_boost": 0.5},
        }
        response = requests.post(url, json=data, headers=self.headers)

        if response.status_code != 200:
            raise ProviderException(response.text, code=response.status_code)

        audio_content = BytesIO(response.content)
        audio = base64.b64encode(audio_content.read()).decode("utf-8")

        audio_content.seek(0)
        resource_url = upload_file_bytes_to_s3(
            audio_content, f".{audio_format}", USER_PROCESS
        )

        return ResponseType[TextToSpeechDataClass](
            original_response=audio,
            standardized_response=TextToSpeechDataClass(
                audio=audio, voice_type=1, audio_resource_url=resource_url
            ),
        )<|MERGE_RESOLUTION|>--- conflicted
+++ resolved
@@ -33,17 +33,10 @@
         }
 
     def __get_model_from_voice(voice_id: str):
-<<<<<<< HEAD
-        if "Multilingual" in voice_id:
-            return "eleven_multilingual_v1"
-        return "eleven_monolingual_v1"
-
-=======
         if 'Multilingual' in voice_id:
             return 'eleven_multilingual_v2'
         return 'eleven_monolingual_v1'
     
->>>>>>> 3c45e4b2
     def __get_voice_id(voice_id: str):
         try:
             voice_name = voice_id.split("_")[-1]  # Extract the name from the voice_id

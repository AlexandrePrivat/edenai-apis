"""
    Test all synchronous subfeatures (except image search and face regonition) for all providers to check if:
    - Valid input data
    - Saved output for each provider exists and is well standardized
    - providers APIs work and their outputs are well standardized
"""
import pytest
import importlib
import datetime
import json
from edenai_apis.interface import list_features
from edenai_apis.loaders.data_loader import FeatureDataEnum, ProviderDataEnum
from edenai_apis.loaders.loaders import load_feature, load_provider
from edenai_apis.tests.conftest import global_features, without_async_and_phase
from edenai_apis.utils.compare import compare_responses
from edenai_apis.utils.constraints import validate_all_provider_constraints
from edenai_apis.utils.exception import ProviderException
from edenai_apis.utils.types import ResponseType


INTERFACE_MODULE = importlib.import_module("edenai_apis.interface_v2")
<<<<<<< HEAD
def global_features():
    """Generate a list of parameters for tests classes.
    Returns:
         list [] providers   : [([provider1, provider2], feature, subfeature)]
    """
    method_list = list_features()
    detailed_providers_list = []

    for provider, feature, subfeature, *phase in method_list:
        if '_async' in subfeature or phase:
            continue
        detailed_params = pytest.param(
            provider,
            feature,
            subfeature,
            marks=[
                getattr(pytest.mark, provider),
                getattr(pytest.mark, feature),
                getattr(pytest.mark, subfeature)],
        )
        detailed_providers_list.append(detailed_params)
    return detailed_providers_list
=======
>>>>>>> f08b6382

@pytest.mark.parametrize(
    ("provider", "feature", "subfeature"),
    global_features(filter=without_async_and_phase),
)
class TestSubfeatures:
    def test_feature_with_invalid_file(self, provider, feature, subfeature):
        # Setup
        invalid_file = "fakefile.txt"
        feature_args = load_feature(
            FeatureDataEnum.SAMPLES_ARGS,
            feature=feature,
            subfeature=subfeature)
        if not feature_args.get('file'):
            pytest.skip("unsupported configuration")
        feature_args['file'] = invalid_file
        
        # Action
        with pytest.raises(ProviderException, AttributeError) as exc:
            feature_class = getattr(INTERFACE_MODULE, feature.capitalize())
            provider_method = getattr(feature_class, f"{subfeature}")(provider)
            provider_method(**feature_args)
            assert exc is not None, 'ProviderException or AttributeError expected.'

    
    def test_feature_api_call(self, provider, feature, subfeature):
        # Setup
        feature_args = load_feature(
            FeatureDataEnum.SAMPLES_ARGS,
            feature=feature,
            subfeature=subfeature)
        validated_args = validate_all_provider_constraints(provider, feature, subfeature, feature_args)
        try:
            feature_class = getattr(INTERFACE_MODULE, feature.capitalize())
            provider_method = getattr(feature_class, f"{subfeature}")(provider)
        except AttributeError:
            raise('Could not import provider method.')
        
        # Actions
        provider_api_output = provider_method(**validated_args)
        provider_api_dict = provider_api_output.dict()
        original_response = provider_api_dict.get('original_response')
        standardized_response = provider_api_dict.get('standardized_response')
        standardized = compare_responses(feature, subfeature, standardized_response)
        
        # Step 3 (asserts) : check dataclass standardization
        assert isinstance(provider_api_output, ResponseType), f"Expected ResponseType but got {type(provider_api_output)}"
        assert original_response is not None, 'original_response should not be None'
        assert standardized_response is not None, 'standardized_response should not be None'
        assert standardized, 'The output is not standardized' 
        
    def test_feature_saved_output(self, provider, feature, subfeature):
        # Step 1 (Setup) : 
        saved_output = load_provider(
            ProviderDataEnum.OUTPUT, provider, feature, subfeature
        )
        
        # Step 2 (Action) :
        standardized = compare_responses(feature, subfeature, saved_output["standardized_response"])
        
        # Step 3 (Assert) : 
        assert standardized, 'The output is not standardized'<|MERGE_RESOLUTION|>--- conflicted
+++ resolved
@@ -19,31 +19,6 @@
 
 
 INTERFACE_MODULE = importlib.import_module("edenai_apis.interface_v2")
-<<<<<<< HEAD
-def global_features():
-    """Generate a list of parameters for tests classes.
-    Returns:
-         list [] providers   : [([provider1, provider2], feature, subfeature)]
-    """
-    method_list = list_features()
-    detailed_providers_list = []
-
-    for provider, feature, subfeature, *phase in method_list:
-        if '_async' in subfeature or phase:
-            continue
-        detailed_params = pytest.param(
-            provider,
-            feature,
-            subfeature,
-            marks=[
-                getattr(pytest.mark, provider),
-                getattr(pytest.mark, feature),
-                getattr(pytest.mark, subfeature)],
-        )
-        detailed_providers_list.append(detailed_params)
-    return detailed_providers_list
-=======
->>>>>>> f08b6382
 
 @pytest.mark.parametrize(
     ("provider", "feature", "subfeature"),

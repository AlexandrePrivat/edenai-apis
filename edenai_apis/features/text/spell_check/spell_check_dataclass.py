--- conflicted
+++ resolved
@@ -1,8 +1,4 @@
-<<<<<<< HEAD
-from typing import Optional, Sequence
-=======
 from typing import Optional, Sequence, List
->>>>>>> 51328790
 
 from pydantic import BaseModel, Field
 

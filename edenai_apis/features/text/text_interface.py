from abc import abstractmethod
from typing import List, Optional, Dict, Literal
from edenai_apis.features.text import (
    KeywordExtractionDataClass,
    NamedEntityRecognitionDataClass,
    QuestionAnswerDataClass,
    SentimentAnalysisDataClass,
    SyntaxAnalysisDataClass,
    AnonymizationDataClass,
    SummarizeDataClass,
    SearchDataClass,
    TopicExtractionDataClass,
    GenerationDataClass,
    CustomNamedEntityRecognitionDataClass,
    CustomClassificationDataClass,
    ModerationDataClass,
    CodeGenerationDataClass,
    ChatDataClass,
    PromptOptimizationDataClass,
)
from edenai_apis.features.text.spell_check.spell_check_dataclass import (
    SpellCheckDataClass,
)
from edenai_apis.features.text.embeddings.embeddings_dataclass import (
    EmbeddingsDataClass,
)
from edenai_apis.utils.types import ResponseType


class TextInterface:
    @abstractmethod
    def text__anonymization(
        self, text: str, language: str
    ) -> ResponseType[AnonymizationDataClass]:
        """
        Anonymize text by hiding every *sensitive* words
        that could be used to identify a person

        Args:
            text (str): text to anonymize
            language (str): text's language code in ISO format
        """
        raise NotImplementedError

    @abstractmethod
    def text__moderation(
        self, text: str, language: str
    ) -> ResponseType[ModerationDataClass]:
        """
        Detects explecit content, profanity, and personal information
        in a given text

        Args:
            text (str): text to analyse
            language (str): text's language code in ISO format
        """

        raise NotImplementedError

    @abstractmethod
    def text__keyword_extraction(
        self, language: str, text: str
    ) -> ResponseType[KeywordExtractionDataClass]:
        """
        Extract Keywords from a given text

        Args:
            text (str): text to analyze
            language (str): text's language code in ISO format
        """
        raise NotImplementedError

    @abstractmethod
    def text__named_entity_recognition(
        self, language: str, text: str
    ) -> ResponseType[NamedEntityRecognitionDataClass]:
        """
        Automatically identifies named entities in a text
        and classifies them into predefined categories.

        Args:
            text (str): text to analyze
            language (str): text's language code in ISO format
        """
        raise NotImplementedError

    @abstractmethod
    def text__question_answer(
        self,
        texts: List[str],
        question: str,
        temperature: float,
        examples_context: str,
        examples: List[List[str]],
        model: Optional[str],
    ) -> ResponseType[QuestionAnswerDataClass]:
        """
        Ask question related to given texts and get an answer

        Args:
            texts (List[str]): texts to analyze
            question (str): your query
            temperature (float): value between 0 and 1, represent the degree
                of risk the model will take, Higher values mean the model will
                take more risks and value 0 (argmax sampling) works better for
                scenarios with a well-defined answer.
            examples_context (str): example text serving as context
            examples (List[str]): List of example question/answer pairs
                related to `examples_context`
            model (str, optional): which openai model to use, default to `None`
        """
        raise NotImplementedError

    @abstractmethod
    def text__search(
        self, texts: List[str], query: str, model: Optional[str] = None
    ) -> ResponseType[SearchDataClass]:
        """
        Do sementic search over a set of texts

        Args:
            texts (List[str]): texts to analyze
            query (str): your query
            model (str, optional): which openai model to use, Default to `None`.
        """
        raise NotImplementedError

    @abstractmethod
    def text__sentiment_analysis(
        self, language: str, text: str
    ) -> ResponseType[SentimentAnalysisDataClass]:
        """
        Analyze sentiment of a text

        Args:
            text (str): text to analyze
            language (str): text's language code in ISO format
        """
        raise NotImplementedError

    @abstractmethod
    def text__summarize(
        self,
        text: str,
        output_sentences: int,
        language: str,
        model: str = None,
    ) -> ResponseType[SummarizeDataClass]:
        """
        Summarize a given text in a given number of sentences

        Args:
            text (str): text to analyze
            output_sentences (int): number of sentence in the returned summary
            language (str): text's language code in ISO format
            model (str, optional): which openai model to use, Default to `None`.
        """
        raise NotImplementedError

    ### Syntax analysis
    @abstractmethod
    def text__syntax_analysis(
        self, language: str, text: str
    ) -> ResponseType[SyntaxAnalysisDataClass]:
        """
        Syntax analysis consists principally in highlighting the structure of a text.

        Args:
            text (str): text to analyze
            language (str): text's language code in ISO format
        """
        raise NotImplementedError

    @abstractmethod
    def text__topic_extraction(
        self, language: str, text: str
    ) -> ResponseType[TopicExtractionDataClass]:
        """
        Extract Keywords from a given text

        Args:
            text (str): text to analyze
            language (str): text's language code in ISO format
        """
        raise NotImplementedError

    @abstractmethod
    def text__generation(
        self,
        text: str,
        temperature: float,
        max_tokens: int,
    ) -> ResponseType[GenerationDataClass]:
        """
        Text generation from a given prompt

        Args:
            text (str): your prompt
        """
        raise NotImplementedError

    @abstractmethod
    def text__code_generation(
        self, instruction: str, temperature: float, max_tokens: int, prompt: str = ""
    ) -> ResponseType[CodeGenerationDataClass]:
        """Code generation

        Args:
            instruction (str): The instruction that tells the model how to edit the prompt.
            temperature (float): What sampling temperature to use, between 0 and 2
            max_tokens (int): The maximum number of tokens to generate in the completion
            prompt (str, Optional): code to make instruction on. "".

        Raises:
            NotImplementedError: _description_

        Returns:
            ResponseType[CodeGenerationDataClass]:
        """
        raise NotImplementedError

    @abstractmethod
    def text__custom_named_entity_recognition(
        self,
        text: str,
        entities: List[str],
        examples: Optional[List[Dict]],
    ) -> ResponseType[CustomNamedEntityRecognitionDataClass]:
        """Custom named entity recognition

        Args:
            text (str): text input
            entities (List[str]): list of entites to detect in the text

        Returns:
            ResponseType[CustomNamedEntityRecognitionDataClass]
        """
        raise NotImplementedError

    @abstractmethod
    def text__custom_classification(
        self, texts: List[str], labels: List[str], examples: List[dict]
    ) -> ResponseType[CustomClassificationDataClass]:
        """custom text classification

        Args:
            inputs (List[str]): Represents a list of queries to be classified,
                    each entry must not be empty. The maximum is 32 inputs.
            examples (List[List[str]]): An array of examples to provide context to the model.
                    each example is a text string and its associated label/class.
                    each unique label requires at least 2 examples associated with it

        Returns:
            ResponseType[CustomClassificationDataClass]:
        """

        raise NotImplementedError

    @abstractmethod
    def text__spell_check(
        self, text: str, language: str
    ) -> ResponseType[SpellCheckDataClass]:
        """Spell check

        Args:
            text (str): text input
            language (str): language code in ISO format

        Returns:
            ResponseType[SpellCheckDataClass]
        """
        raise NotImplementedError

    @abstractmethod
    def text__embeddings(self, texts: List[str]) -> ResponseType[EmbeddingsDataClass]:
        """Spell check

        Args:
            texts (list): texts input

        Returns:
            ResponseType[EmbeddingsDataClass]
        """
        raise NotImplementedError

    @abstractmethod
    def text__chat(
        self,
        text: str,
        chatbot_global_action: Optional[str],
        previous_history: Optional[List[Dict[str, str]]],
        temperature: float = 0,
        max_tokens: int = 25,
        model: str = None,
    ) -> ResponseType[ChatDataClass]:
        """Text chat

        Args:
            text (str):
            chatbot_global_action (Optional[str]):
            previous_history (Optional[List[Dict[str, str]]])
            temperature (float, optional): . Defaults to 0.
            max_tokens (int, optional) . Defaults to 2048.
            model (str, optional) . Defaults to None.

        Returns:
            ResponseType[ChatDataClass]: _description_
        """
        raise NotImplementedError

    @abstractmethod
    def text__ai_detection(text: str) -> ResponseType[ChatDataClass]:
        """
        Detects if a given text is generated by an AI language model (LLM) or not.

        Args:
            text (str): The text to be analyzed.

        """
        raise NotImplementedError

    @abstractmethod
    def text__prompt_optimization(
<<<<<<< HEAD
        text: str, provider: Literal["openai", "google", "cohere"]
    ) -> ResponseType[PromptOptimizationDataClass]:
=======
        text: str,
        target_provider: Literal["openai", "google", "cohere"] ) -> ResponseType[PromptOptimizationDataClass]:
>>>>>>> 35efae63
        """
        Generate a prompt given a User description for 3 generative providers 'OpenAI', 'Google' & 'Cohere

        Args:
            text (str): User description
            target_provider (Literal[&quot;openai&quot;, &quot;google&quot;, &quot;cohere&quot;])
        """
        raise NotImplementedError<|MERGE_RESOLUTION|>--- conflicted
+++ resolved
@@ -321,13 +321,8 @@
 
     @abstractmethod
     def text__prompt_optimization(
-<<<<<<< HEAD
-        text: str, provider: Literal["openai", "google", "cohere"]
-    ) -> ResponseType[PromptOptimizationDataClass]:
-=======
         text: str,
         target_provider: Literal["openai", "google", "cohere"] ) -> ResponseType[PromptOptimizationDataClass]:
->>>>>>> 35efae63
         """
         Generate a prompt given a User description for 3 generative providers 'OpenAI', 'Google' & 'Cohere
 

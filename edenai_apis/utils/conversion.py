--- conflicted
+++ resolved
@@ -1,10 +1,6 @@
 import datetime as dt
 import re
-<<<<<<< HEAD
 from typing import Any, Dict, Generator, List, Literal, Optional, Tuple, Type, Union
-=======
-from typing import Any, Dict, List, Optional, Tuple, Type, Union, Generator, Literal
->>>>>>> 51328790
 
 
 def _format_string_for_conversion(string_number: str) -> str:

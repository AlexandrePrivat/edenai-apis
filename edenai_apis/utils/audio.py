import mimetypes
from io import BufferedReader
from typing import Union, List, Tuple
from pydub import AudioSegment
from pydub.utils import mediainfo
from edenai_apis.loaders.data_loader import ProviderDataEnum
from edenai_apis.loaders.loaders import load_provider
from edenai_apis.utils.exception import ProviderException

AUDIO_FILE_FORMAT = [
    "wav",
    "flac",
    "mp3",
    "flv",
    "ogg",
    "wma",
    "mp4",
    "aac",
    "m4a",
]

def audio_converter(
    audio_file: BufferedReader,
    export_format: str = "wav",
    frame_rate: Union[int, None] = None,
    channels: Union[int, None] = None,
):
    """Convert an audio file in a given format.
    Format for destination audio file. ('mp3', 'wav', 'raw', 'ogg' or other ffmpeg/avconv supported files)

    Args:
        audio_file (BufferedReader): The audio file to be converted, in the form of a BufferedReader object.
        export_format (str, optional): The format of the exported audio file. Defaults to "wav".
        frame_rate (Union[int, None], optional): The frame rate of the output audio file. Defaults to None.
        channels (Union[int, None], optional): Number of channels of the output audio file. Defaults to None.

    Returns:
        Tuple with new audio format, frame_rate, frame_width and the number of channels in audio
    """
    file_extension = audio_file.name.split(".")[-1]

    if file_extension not in AUDIO_FILE_FORMAT:
        return None

    audio_out: AudioSegment = AudioSegment.from_file(audio_file, format=file_extension)

    if frame_rate:
        audio_out = audio_out.set_frame_rate(frame_rate)

    if channels and audio_out.channels != channels:
        audio_out = audio_out.set_channels(channels)

    return (
        audio_out.export(format=export_format),
        audio_out.frame_rate,
        audio_out.frame_width,
        audio_out.channels,
    )

def get_audio_attributes(audio_file: BufferedReader):
    file_features = mediainfo(audio_file.name)
    return int(file_features.get("channels", "1")), int(file_features.get("sample_rate", "44100"))


def audio_format(audio_file: BufferedReader):
    mime_type, _ = mimetypes.guess_type(audio_file.name)
    extensions = [extension[1:] for extension in mimetypes.guess_all_extensions(mime_type)]
    if not extensions:
        file_name = str(audio_file.name.split("/")[-1])
        index_extension = str(file_name.split(".")[-1])
        return [index_extension]
    return extensions


def supported_extension(file, accepted_extensions: List):
    extensions = audio_format(file)
    if len(extensions) == 1:
        if extensions[0] in accepted_extensions:
            return True, *extensions
        return False, "nop"
    if len(extensions) > 1:
        file_name = file.name.split("/")[-1]
        for extension in accepted_extensions:
            if file_name.endswith(extension):
                return True, extension
        return False, "nop"
    return False, "nop"

def __channel_number_to_str(channel_number):
    if channel_number == 1:
        return "Mono"
    return "Stereo"

def file_with_good_extension(
    file: BufferedReader,
    accepted_extensions: List,
    channels: int= None) -> Tuple[BufferedReader, str, int, int]:
    """ Checks whether or not the extension of the audio file is within the list of accepted extensions,
    otherwise, it raise a Provider Exception for the format used

    Args:
        file (BufferedReader): the audio file
        accepted_extensions (List): a list of the accepted extentions
        channels (int, optional): To change the number of channels of the audio file(mono or stereo). Defaults to None.

    Returns:
        Tuple[BufferedReader, str, int, int]: returns the file, the export extention, the number of channels
        and the frame rate
    """
    accepted_format, export_format = supported_extension(file, accepted_extensions)
    file.seek(0)

    if not accepted_format:
        raise ProviderException(f"File extension not supported. Use one of the following extensions: {accepted_extensions}")

    audio_channels, frame_rate = get_audio_attributes(file)

    if channels and channels != audio_channels:
        raise ProviderException(f"File audio must be {__channel_number_to_str(channels)}")

    file.seek(0)
<<<<<<< HEAD
    return export_format, channels, frame_rate


#decorator
def audio_features_and_support(func):
    """decorator to pass audio features or attributes to audio__speech_to_text_async__launch_job"""
    def func_wrapper(self, file: BufferedReader, language: str,
        speakers: int, profanity_filter: bool, vocabulary: list):

        provider_name = getattr(self, "provider_name")
        info_file = load_provider(ProviderDataEnum.INFO_FILE, provider_name)
        audio_feature = info_file.get("audio") or {}
        speech_to_text_subfeature = audio_feature.get("speech_to_text_async") or {}
        constraints = speech_to_text_subfeature.get("constraints")
        accepted_extensions : list = constraints.get("file_extensions")
        audio_attributes = file_with_good_extension(file, accepted_extensions)
        return func(self, file, language, speakers, profanity_filter, vocabulary, audio_attributes)
     
    return func_wrapper
=======
    return (file, export_format, audio_channels, frame_rate)
>>>>>>> b9b96937
<|MERGE_RESOLUTION|>--- conflicted
+++ resolved
@@ -119,7 +119,6 @@
         raise ProviderException(f"File audio must be {__channel_number_to_str(channels)}")
 
     file.seek(0)
-<<<<<<< HEAD
     return export_format, channels, frame_rate
 
 
@@ -137,8 +136,4 @@
         accepted_extensions : list = constraints.get("file_extensions")
         audio_attributes = file_with_good_extension(file, accepted_extensions)
         return func(self, file, language, speakers, profanity_filter, vocabulary, audio_attributes)
-     
-    return func_wrapper
-=======
-    return (file, export_format, audio_channels, frame_rate)
->>>>>>> b9b96937
+    return func_wrapper